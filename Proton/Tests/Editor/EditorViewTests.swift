--- conflicted
+++ resolved
@@ -461,7 +461,6 @@
         XCTAssertTrue(registeredCommands[1] === command4)
     }
 
-<<<<<<< HEAD
     func testGetsContentLinesInRangeContainingNoNewline() {
         let editor = EditorView()
         let line1 = "Line 1"
@@ -544,7 +543,8 @@
         editor.appendCharacters(NSAttributedString(string: line1))
         let nextLine = editor.nextContentLine(from: 3)
         XCTAssertNil(nextLine)
-=======
+    }
+
     func testNotifiesDelegateOfSizeChanges() {
         let testExpectation = functionExpectation()
 
@@ -565,6 +565,5 @@
         viewController.render()
 
         waitForExpectations(timeout: 1.0)
->>>>>>> d0b48a06
     }
 }