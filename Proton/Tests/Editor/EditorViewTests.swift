--- conflicted
+++ resolved
@@ -544,8 +544,6 @@
         let nextLine = editor.nextContentLine(from: 3)
         XCTAssertNil(nextLine)
     }
-<<<<<<< HEAD
-=======
 
     func testNotifiesDelegateOfSizeChanges() {
         let testExpectation = functionExpectation()
@@ -568,5 +566,4 @@
 
         waitForExpectations(timeout: 1.0)
     }
->>>>>>> 890708f4
 }