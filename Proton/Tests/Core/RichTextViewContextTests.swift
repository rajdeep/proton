//
//  RichTextViewContextTests.swift
//  ProtonTests
//
//  Created by Rajdeep Kwatra on 7/1/20.
//  Copyright © 2020 Rajdeep Kwatra. All rights reserved.
//
//  Licensed under the Apache License, Version 2.0 (the "License");
//  you may not use this file except in compliance with the License.
//  You may obtain a copy of the License at
//
//    http://www.apache.org/licenses/LICENSE-2.0
//
//  Unless required by applicable law or agreed to in writing, software
//  distributed under the License is distributed on an "AS IS" BASIS,
//  WITHOUT WARRANTIES OR CONDITIONS OF ANY KIND, either express or implied.
//  See the License for the specific language governing permissions and
//  limitations under the License.
//

import Foundation
import XCTest

@testable import Proton

class RichTextViewContextTests: XCTestCase {

    func testInvokesSelectionChange() {
        let testExpectation = expectation(description: #function)
        let mockTextViewDelegate = MockRichTextViewDelegate()

        let context = RichTextEditorContext.default
<<<<<<< HEAD
        let textView = RichTextView(context: RichTextViewContext(), growsInfinitely: true)
=======
        let textView = RichTextView(context: context)
>>>>>>> 8f0d800a
        textView.richTextViewDelegate = mockTextViewDelegate
        textView.text = "Sample text"

        let selectedRange = NSRange(location: 4, length: 1)
        textView.selectedRange = selectedRange

        mockTextViewDelegate.onSelectionChanged = { _, range, _, _ in
            XCTAssertEqual(range, selectedRange)
            testExpectation.fulfill()
        }

        context.textViewDidChangeSelection(textView)
        waitForExpectations(timeout: 1.0)
    }

    func testInvokesReceivedFocus() {
        let testExpectation = expectation(description: #function)
        let mockTextViewDelegate = MockRichTextViewDelegate()

        let context = RichTextEditorContext.default
<<<<<<< HEAD
        let textView = RichTextView(context: RichTextViewContext(), growsInfinitely: true)
=======
        let textView = RichTextView(context: context)
>>>>>>> 8f0d800a
        textView.richTextViewDelegate = mockTextViewDelegate
        textView.text = "Sample text"

        let selectedRange = NSRange(location: 2, length: 1)
        textView.selectedRange = selectedRange

        mockTextViewDelegate.onReceivedFocus = { _, range in
            XCTAssertEqual(range, selectedRange)
            testExpectation.fulfill()
        }

        context.textViewDidBeginEditing(textView)
        waitForExpectations(timeout: 1.0)
    }

    func testInvokesLostFocus() {
        let testExpectation = expectation(description: #function)
        let mockTextViewDelegate = MockRichTextViewDelegate()

        let context = RichTextEditorContext.default
        let textView = RichTextView(context: context, growsInfinitely: true)
        textView.richTextViewDelegate = mockTextViewDelegate
        textView.text = "Sample text"

        let selectedRange = NSRange(location: 5, length: 1)
        textView.selectedRange = selectedRange

        mockTextViewDelegate.onLostFocus = { _, range in
            XCTAssertEqual(range, selectedRange)
            testExpectation.fulfill()
        }

        context.textViewDidEndEditing(textView)
        waitForExpectations(timeout: 1.0)
    }

    func testReceiveEnterKey() {
        let testExpectation = expectation(description: #function)
        let mockTextViewDelegate = MockRichTextViewDelegate()

        let context = RichTextEditorContext.default
        let textView = RichTextView(context: context, growsInfinitely: true)
        textView.richTextViewDelegate = mockTextViewDelegate
        textView.text = "Sample text"

        let selectedRange = NSRange(location: 5, length: 1)
        textView.selectedRange = selectedRange

        mockTextViewDelegate.onKeyReceived = { _, key, _, range, _ in
            XCTAssertEqual(range, selectedRange)
            XCTAssertEqual(key, EditorKey.enter)
            testExpectation.fulfill()
        }

        _ = context.textView(textView, shouldChangeTextIn: selectedRange, replacementText: "\n")
        waitForExpectations(timeout: 1.0)
    }

    func testReceiveBackspaceKeyInNonEmptyTextView() {
        let testExpectation = expectation(description: #function)
        let mockTextViewDelegate = MockRichTextViewDelegate()

        let context = RichTextEditorContext.default
        let textView = RichTextView(context: context, growsInfinitely: true)
        textView.richTextViewDelegate = mockTextViewDelegate
        textView.text = "Sample text"

        let selectedRange = NSRange(location: 5, length: 1)
        textView.selectedRange = selectedRange

        mockTextViewDelegate.onKeyReceived = { _, key, _, range, _ in
            XCTAssertEqual(range, selectedRange)
            XCTAssertEqual(key, EditorKey.backspace)
            testExpectation.fulfill()
        }

        _ = context.textView(textView, shouldChangeTextIn: selectedRange, replacementText: "")
        waitForExpectations(timeout: 1.0)
    }

    func testReceiveBackspaceKeyInEmptyTextView() {
        let testExpectation = expectation(description: #function)
        let mockTextViewDelegate = MockRichTextViewDelegate()

        let context = RichTextEditorContext.default
        let textView = RichTextView(context: context, growsInfinitely: true)
        textView.richTextViewDelegate = mockTextViewDelegate
        textView.text = "Sample text"

        let selectedRange = NSRange.zero
        textView.selectedRange = selectedRange

        mockTextViewDelegate.onKeyReceived = { _, key, _, range, _ in
            XCTAssertEqual(range, selectedRange)
            XCTAssertEqual(key, EditorKey.backspace)
            testExpectation.fulfill()
        }

        _ = context.textView(textView, shouldChangeTextIn: selectedRange, replacementText: "")
        waitForExpectations(timeout: 1.0)
    }

    func testInvokesTextDidChange() {
        let testExpectation = expectation(description: #function)
        let mockTextViewDelegate = MockRichTextViewDelegate()

        let context = RichTextEditorContext.default
        let textView = RichTextView(context: context, growsInfinitely: true)
        textView.richTextViewDelegate = mockTextViewDelegate
        textView.text = "Sample text"

        let selectedRange = NSRange(location: 4, length: 1)
        textView.selectedRange = selectedRange

        mockTextViewDelegate.onDidChangeText = { _, range in
            XCTAssertEqual(range, selectedRange)
            testExpectation.fulfill()
        }

        _ = context.textViewDidChange(textView)
        waitForExpectations(timeout: 1.0)
    }

    func testRelaysAttributesAtSelectedRange() {
        let testExpectation = expectation(description: #function)
        testExpectation.expectedFulfillmentCount = 2

        let mockTextViewDelegate = MockRichTextViewDelegate()

        let key1 = NSAttributedString.Key("key1")
        let key2 = NSAttributedString.Key("key2")

        let context = RichTextViewContext()
        let textView = RichTextView(context: context, growsInfinitely: true)
        textView.richTextViewDelegate = mockTextViewDelegate
        textView.text = "Sample text"

        let key1Range = NSRange(location: 2, length: 1)
        let key2Range = NSRange(location: 4, length: 1)

        textView.addAttributes([key1: 1], range: key1Range)
        textView.addAttributes([key2: 2], range: key2Range)

        var run = 0
        mockTextViewDelegate.onSelectionChanged = { _, _, attributes, _ in
            if run == 0 {
                XCTAssertEqual(attributes[key1] as? Int, 1)
            } else {
                XCTAssertEqual(attributes[key2] as? Int, 2)
            }
            run += 1
            testExpectation.fulfill()
        }

        // run 1
        textView.selectedRange = key1Range

        // run 2
        textView.selectedRange = key2Range

        waitForExpectations(timeout: 1.0)
    }
}<|MERGE_RESOLUTION|>--- conflicted
+++ resolved
@@ -30,11 +30,7 @@
         let mockTextViewDelegate = MockRichTextViewDelegate()
 
         let context = RichTextEditorContext.default
-<<<<<<< HEAD
-        let textView = RichTextView(context: RichTextViewContext(), growsInfinitely: true)
-=======
-        let textView = RichTextView(context: context)
->>>>>>> 8f0d800a
+        let textView = RichTextView(context: context, growsInfinitely: true)
         textView.richTextViewDelegate = mockTextViewDelegate
         textView.text = "Sample text"
 
@@ -55,11 +51,7 @@
         let mockTextViewDelegate = MockRichTextViewDelegate()
 
         let context = RichTextEditorContext.default
-<<<<<<< HEAD
-        let textView = RichTextView(context: RichTextViewContext(), growsInfinitely: true)
-=======
-        let textView = RichTextView(context: context)
->>>>>>> 8f0d800a
+        let textView = RichTextView(context: context, growsInfinitely: true)
         textView.richTextViewDelegate = mockTextViewDelegate
         textView.text = "Sample text"
 
