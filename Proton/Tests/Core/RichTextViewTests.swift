--- conflicted
+++ resolved
@@ -86,33 +86,6 @@
         waitForExpectations(timeout: 1.0)
     }
 
-<<<<<<< HEAD
-    func testSetsFocusBeforeForNonFocusableText() {
-        let textView = RichTextView(context: RichTextViewContext(), growsInfinitely: true)
-        let text = NSMutableAttributedString(string: "0123")
-        text.append(NSAttributedString(string: "4567", attributes: [.noFocus: true]))
-        text.append(NSAttributedString(string: "890"))
-        textView.attributedText = text
-
-        let range = NSRange(location: 5, length: 0).toTextRange(textInput: textView)
-        textView.selectedTextRange = range
-        XCTAssertEqual(textView.selectedRange, NSRange(location: 4, length: 0))
-    }
-
-    func testSetsFocusAfterForNonFocusableText() {
-        let textView = RichTextView(context: RichTextViewContext(), growsInfinitely: true)
-        let text = NSMutableAttributedString(string: "0123")
-        text.append(NSAttributedString(string: "4567", attributes: [.noFocus: true]))
-        text.append(NSAttributedString(string: "890"))
-        textView.attributedText = text
-        textView.selectedTextRange = NSRange(location: 3, length: 0).toTextRange(textInput: textView)
-        let range = NSRange(location: 6, length: 0).toTextRange(textInput: textView)
-        textView.selectedTextRange = range
-        XCTAssertEqual(textView.selectedRange, NSRange(location: 8, length: 0))
-    }
-
-=======
->>>>>>> b6b3e24a
     func testInvokesDelegateOnShiftTab() {
         let assertions: ((EditorKey, UIKeyModifierFlags) -> Void) = { key, flags in
             XCTAssertEqual(key, .tab)
@@ -147,7 +120,7 @@
 
     func testDeleteBackwards() {
         let text = NSAttributedString(string: "test")
-        let textView = RichTextView(context: RichTextViewContext())
+        let textView = RichTextView(context: RichTextViewContext(), growsInfinitely: true)
         textView.attributedText = text
         textView.selectedRange = textView.textEndRange
         textView.deleteBackward()
@@ -156,7 +129,7 @@
 
     func testDeleteBackwardsToEmpty() {
         let text = NSAttributedString(string: "A")
-        let textView = RichTextView(context: RichTextViewContext())
+        let textView = RichTextView(context: RichTextViewContext(), growsInfinitely: true)
         textView.attributedText = text
         textView.selectedRange = textView.textEndRange
         textView.deleteBackward()
@@ -167,7 +140,7 @@
 
     func testDeleteBackwardsWithSelection() {
         let text = NSAttributedString(string: "test")
-        let textView = RichTextView(context: RichTextViewContext())
+        let textView = RichTextView(context: RichTextViewContext(), growsInfinitely: true)
         textView.attributedText = text
         textView.selectedRange = text.fullRange
         textView.deleteBackward()
