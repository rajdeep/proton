--- conflicted
+++ resolved
@@ -229,11 +229,6 @@
                 return
         }
 
-<<<<<<< HEAD
-        currentCGContext.saveGState()
-
-        let cornerRadius = backgroundStyle.cornerRadius
-=======
         textStorage.enumerateAttribute(.backgroundStyle, in: glyphsToShow, options: []) { attr, bgStyleRange, _ in
             var rects = [CGRect]()
             if let backgroundStyle = attr as? BackgroundStyle {
@@ -247,7 +242,6 @@
             }
         }
     }
->>>>>>> ea9684be
 
     private func drawBackground(backgroundStyle: BackgroundStyle, rects: [CGRect], currentCGContext: CGContext) {
         currentCGContext.saveGState()
@@ -258,15 +252,8 @@
         let color = backgroundStyle.color
 
         for i in 0..<rectCount  {
-<<<<<<< HEAD
-            let rect = rectArray[i]
-            let bounds = rect.insetBy(dx: 0, dy: 1).offsetBy(dx: 0, dy: -1)
-            let rectanglePath = UIBezierPath(roundedRect: bounds, byRoundingCorners: corners, cornerRadii: CGSize(width: cornerRadius, height: cornerRadius))
-            color.set()
-=======
             var previousRect = CGRect.zero
             var nextRect = CGRect.zero
->>>>>>> ea9684be
 
             let currentRect = rectArray[i]
 
@@ -294,19 +281,6 @@
             currentCGContext.addPath(rectanglePath.cgPath)
             currentCGContext.drawPath(using: .fill)
 
-<<<<<<< HEAD
-
-            if let borderStyle = backgroundStyle.border {
-                currentCGContext.setShadow(offset: .zero, blur: 0.0)
-                currentCGContext.setStrokeColor(borderStyle.color.cgColor)
-                currentCGContext.setLineWidth(borderStyle.width)
-                currentCGContext.addPath(rectanglePath.cgPath)
-                currentCGContext.drawPath(using: .stroke)
-            }
-
-        }
-        currentCGContext.restoreGState()
-=======
             let lineWidth = backgroundStyle.border?.lineWidth ?? 0
             let overlappingLine = UIBezierPath()
 
@@ -409,7 +383,6 @@
         }
 
         return corners
->>>>>>> ea9684be
     }
 
     private func getCornersForBackground(textStorage: NSTextStorage, for charRange: NSRange) -> UIRectCorner {
