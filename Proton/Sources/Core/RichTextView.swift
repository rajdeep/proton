--- conflicted
+++ resolved
@@ -341,13 +341,6 @@
         return super.canPerformAction(action, withSender: sender)
     }
 
-<<<<<<< HEAD
-    override func canPerformAction(_ action: Selector, withSender sender: Any?) -> Bool {
-        if let menuDelegate = menuDelegate, menuDelegate.canPerformDefaultAction(action, withSender: sender) {
-            return menuDelegate.canPerformAction(action, withSender: sender)
-        } else {
-            return super.canPerformAction(action, withSender: sender)
-=======
     override func copy(_ sender: Any?) {
         if editorView?.responds(to: #selector(copy(_:))) ?? false {
             editorView?.copy(sender)
@@ -377,7 +370,6 @@
             editorView?.select(sender)
         } else {
             super.select(sender)
->>>>>>> d81415e6
         }
     }
 
@@ -389,15 +381,9 @@
         }
     }
 
-<<<<<<< HEAD
-    override func perform(_ aSelector: Selector!, with object: Any!) -> Unmanaged<AnyObject>! {
-        if let menuDelegate = menuDelegate, menuDelegate.canPerformDefaultAction(aSelector, withSender: object) {
-            return menuDelegate.perform(aSelector, with: object)
-=======
     override func toggleUnderline(_ sender: Any?) {
         if editorView?.responds(to: #selector(toggleUnderline)) ?? false {
             editorView?.toggleUnderline(sender)
->>>>>>> d81415e6
         } else {
             super.toggleUnderline(sender)
         }
