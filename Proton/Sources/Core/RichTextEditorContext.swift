--- conflicted
+++ resolved
@@ -67,26 +67,17 @@
                 return false
             }
 
-<<<<<<< HEAD
+            // User tapped backspace with nothing selected, selected or remove Attachment
             let attributedText: NSAttributedString = textView.attributedText // single allocation
-            guard range.endLocation <= attributedText.length else { return false }
-
-            guard range.length > 0,
-                let attachment = attributedText.attribute(.attachment, at: range.location, effectiveRange: nil) as? Attachment,
-                attachment.selectBeforeDelete else {
-                    return true
-=======
-            // User tapped backspace with nothing selected, selected or remove Attachment
             if
                 range.length == 1, // Hit backspace with nothing selected
-                range.location <= textView.attributedText.length, // ... within bounds
-                let attachment = textView.attributedText.attribute(.attachment, at: range.location, effectiveRange: nil) as? Attachment,
+                range.location <= attributedText.length, // ... within bounds
+                let attachment = attributedText.attribute(.attachment, at: range.location, effectiveRange: nil) as? Attachment,
                 attachment.selectBeforeDelete, // ...should be selected
                 !attachment.isSelected // ... but isn't.
             {
                 attachment.isSelected = true // Select it
                 return false // don't delete anything
->>>>>>> 12885817
             }
 
             // Else, handle backspace normally
