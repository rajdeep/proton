--- conflicted
+++ resolved
@@ -103,25 +103,23 @@
 
     var textProcessor: TextProcessor?
 
-<<<<<<< HEAD
     @available(iOS 13.0, *)
     public var textInteractions: [UITextInteraction] {
         richTextView.interactions
         .compactMap({ $0 as? UITextInteraction })
     }
-    
+
     @available(iOS, deprecated: 13.0, message: "Use textInteractions")
     public var textViewGestures: [UIGestureRecognizer] {
         richTextView.gestureRecognizers ?? []
     }
-    
+
     @available(iOS 11.0, *)
     public var textDragInteractionEnabled: Bool {
         get { richTextView.textDragInteraction?.isEnabled ?? false }
         set { richTextView.textDragInteraction?.isEnabled = newValue }
     }
-    
-=======
+
     public override var bounds: CGRect {
         didSet {
             guard oldValue != bounds else { return }
@@ -129,7 +127,6 @@
         }
     }
 
->>>>>>> 890708f4
     /// An object interested in responding to editing and focus related events in the `EditorView`.
     public weak var delegate: EditorViewDelegate?
 
@@ -603,27 +600,6 @@
         return richTextView.previousContentLine(from: location)
     }
 
-    public func nextContentLine(from location: Int) -> EditorLine? {
-        return richTextView.nextContentLine(from: location)
-    }
-
-    /// Gets the lines separated by newline characters from the given range.
-    /// - Parameter range: Range to get lines from.
-    /// - Returns: Array of `EditorLine` from the given content range.
-    /// - Note:
-    /// Lines returned from this function do not contain terminating newline character in the text content.
-    public func contentLinesInRange(_ range: NSRange) -> [EditorLine] {
-        return richTextView.contentLinesInRange(range)
-    }
-
-    /// Gets the previous line of content from the given location. A content line is defined by the presence of a
-    /// newline character.
-    /// - Parameter location: Location to find line from, in reverse direction
-    /// - Returns: Content line if a newline character exists before the current location, else nil
-    public func previousContentLine(from location: Int) -> EditorLine? {
-        return richTextView.previousContentLine(from: location)
-    }
-
     /// Gets the next line of content from the given location. A content line is defined by the presence of a
     /// newline character.
     /// - Parameter location: Location to find line from, in forward direction
@@ -698,14 +674,11 @@
         richTextView.deleteBackward()
     }
 
-<<<<<<< HEAD
     public func rangeOfCharacter(at point: CGPoint) -> NSRange? {
         let location = richTextView.convert(point, from: self)
         return richTextView.rangeOfCharacter(at: location)
     }
 
-=======
->>>>>>> 890708f4
     /// Inserts an `Attachment` in the `EditorView`.
     /// - Parameters:
     ///   - range: Range where the `Attachment` should be inserted. If the range contains existing content, the content
