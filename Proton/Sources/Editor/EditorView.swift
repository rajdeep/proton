//
//  EditorView.swift
//  Proton
//
//  Created by Rajdeep Kwatra on 5/1/20.
//  Copyright © 2020 Rajdeep Kwatra. All rights reserved.
//
//  Licensed under the Apache License, Version 2.0 (the "License");
//  you may not use this file except in compliance with the License.
//  You may obtain a copy of the License at
//
//    http://www.apache.org/licenses/LICENSE-2.0
//
//  Unless required by applicable law or agreed to in writing, software
//  distributed under the License is distributed on an "AS IS" BASIS,
//  WITHOUT WARRANTIES OR CONDITIONS OF ANY KIND, either express or implied.
//  See the License for the specific language governing permissions and
//  limitations under the License.
//

import Foundation
import UIKit

/// Describes an object interested in observing the bounds of a view. `Attachment` is `BoundsObserving` and reacts to
/// changes in the bounds of views hosted within the `Attachment`. Any view contained in the `Attachment` that is capable of
/// changing its bounds must define and set `BoundsObserving` to `Attachment`.

/// ### Usage Example ###
/// ```
///  class MyAttachmentView: UIView {
///  weak var boundsObserver: BoundsObserving?
///
///  override var bounds: CGRect {
///      didSet {
///          guard oldValue != bounds else { return }
///          boundsObserver?.didChangeBounds(bounds)
///      }
///     }
///  }
///
///  let myView = MyAttachmentView()
///  let attachment = Attachment(myView, size: .matchContent)
///  myView.boundsObserver = attachment
/// ```
public protocol BoundsObserving: AnyObject {
    /// Lets the observer know that bounds of current object have changed
    /// - Parameter bounds: New bounds
    func didChangeBounds(_ bounds: CGRect)
}

/// Representation of a line of text in `EditorView`. A line is defined as a single fragment starting from the beginning of
/// bounds of `EditorView` to the end. A line may have any number of characters based on the contents in the `EditorView`.
/// - Note:
/// A line does not represent a full sentence in the `EditorView` but instead may start and/or end in the middle of
/// another based on how the content is laid  out in the `EditorView`.
public struct EditorLine {

    /// Text contained in the current line.
    public let text: NSAttributedString

    /// Range of text in the `EditorView` for the current line.
    public let range: NSRange

    /// Determines if the current line starts with given text.
    /// Text comparison is case-sensitive.
    /// - Parameter text: Text to compare
    /// - Returns:
    /// `true` if the current line text starts with the given string.
    public func startsWith(_ text: String) -> Bool {
        return self.text.string.hasPrefix(text)
    }

    /// Determines if the current line ends with given text.
    /// Text comparison is case-sensitive.
    /// - Parameter text: Text to compare
    /// - Returns:
    /// `true` if the current line text ends with the given string.
    public func endsWith(_ text: String) -> Bool {
        self.text.string.hasSuffix(text)
    }

    // EditorLine may only be initialized internally
    init(text: NSAttributedString, range: NSRange) {
        self.text = text
        self.range = range
    }
}

/// A scrollable, multiline text region capable of resizing itself based of the height of the content. Maximum height of `EditorView`
/// may be restricted using an absolute value or by using auto-layout constraints. Instantiation of `EditorView` is simple and straightforward
/// and can be used to host simple formatted text or complex layout containing multiple nested `EditorView` via use of `Attachment`.
open class EditorView: UIView {
    let richTextView: RichTextView

    let context: RichTextViewContext

    var editorContextDelegate: EditorViewDelegate? {
        get { editorViewContext.delegate }
    }

    /// Context for the current Editor
    public let editorViewContext: EditorViewContext

    var textProcessor: TextProcessor?

    /// An object interested in responding to editing and focus related events in the `EditorView`.
    public weak var delegate: EditorViewDelegate?

    /// List of commands supported by the editor.
    /// - Note:
    /// * To support any command, set value to nil. Default behaviour.
    /// * To prevent any command to be executed, set value to be an empty array.
    public var registeredCommands: [EditorCommand]?

    // Making this a convenience init fails the test `testRendersWidthRangeAttachment` as the init of a class subclassed from
    // `EditorView` is returned as type `EditorView` and not the class itself, causing the test to fail.
    /// Initializes the EditorView
    /// - Parameters:
    ///   - frame: Frame to be used for `EditorView`.
    ///   - context: Optional context to be used. `EditorViewContext` is link between `EditorCommandExecutor` and the `EditorView`.
    ///   `EditorCommandExecutor` needs to have same context as the `EditorView` to execute a command on it. Unless you need to have
    ///    restriction around some commands to be restricted in execution on certain specific editors, the default value may be used.
    ///   - growsInfinitely: `true` will optimise for full-height without scroll bars
    public init(frame: CGRect = .zero, context: EditorViewContext = .shared, growsInfinitely: Bool = false) {
        self.context = context.richTextViewContext
        self.editorViewContext = context
        self.richTextView = RichTextView(frame: frame, context: self.context, growsInfinitely: growsInfinitely)

        super.init(frame: frame)

        self.textProcessor = TextProcessor(editor: self)
        self.richTextView.textProcessor = textProcessor
        setup()
    }

    init(frame: CGRect, richTextViewContext: RichTextViewContext, growsInfinitely: Bool = false) {
        self.context = richTextViewContext
        self.richTextView = RichTextView(frame: frame, context: context, growsInfinitely: growsInfinitely)
        self.editorViewContext = .null
        super.init(frame: frame)

        self.textProcessor = TextProcessor(editor: self)
        self.richTextView.textProcessor = textProcessor
        setup()
    }

    /// Input accessory view to be used
    open var editorInputAccessoryView: UIView? {
        get { richTextView.inputAccessoryView }
        set { richTextView.inputAccessoryView = newValue }
    }

    /// Input view to be used
    open var editorInputView: UIView? {
        get { richTextView.inputView }
        set { richTextView.inputView = newValue }
    }

    required public init?(coder aDecoder: NSCoder) {
        fatalError("init(coder:) has not been implemented")
    }

    /// List of all the registered `TextProcessors` in the `EditorView`. This may be used by nested `EditorView` to inherit all the
    /// text processors from the container `EditorView`.
    /// ### Usage example ###
    /// ```
    /// func execute(on editor: EditorView) {
    ///     let attachment = PanelAttachment(frame: .zero)
    ///     let panel = attachment.view
    ///     panel.editor.registerProcessors(editor.registeredProcessors)
    ///     editor.insertAttachment(in: editor.selectedRange, attachment: attachment)
    /// }
    /// ```
    public var registeredProcessors: [TextProcessing] {
        return textProcessor?.activeProcessors ?? []
    }

    public var selectedTextRange: UITextRange? {
        get { richTextView.selectedTextRange }
        set { richTextView.selectedTextRange = newValue }
    }

    /// Placeholder text for the `EditorView`. The value can contain any attributes which is natively
    /// supported in the `NSAttributedString`.
    public var placeholderText: NSAttributedString? {
        get { richTextView.placeholderText }
        set { richTextView.placeholderText = newValue }
    }

    /// Gets or sets insets for additional scroll area around the content. Default value is UIEdgeInsetsZero.
    public var contentInset: UIEdgeInsets {
        get { richTextView.contentInset }
        set { richTextView.contentInset = newValue }
    }

    /// Gets or sets the insets for the text container's layout area within the editor's content area
    public var textContainerInset: UIEdgeInsets {
        get { richTextView.textContainerInset }
        set { richTextView.textContainerInset = newValue }
    }

    /// The types of data converted to tappable URLs in the editor view.
    public var dataDetectorTypes: UIDataDetectorTypes {
        get { richTextView.dataDetectorTypes }
        set { richTextView.dataDetectorTypes = newValue }
    }

    /// Length of content within the Editor.
    /// - Note:
    /// An attachment is only counted as a single character. Content length does not include
    /// length of content within the Attachment that is hosting another `EditorView`.
    public var contentLength: Int {
        return attributedText.length
    }

    /// Determines if the `EditorView` is editable or not.
    public var isEditable: Bool {
        get { richTextView.isEditable }
        set { richTextView.isEditable = newValue }
    }

    /// Determines if the editor is empty.
    public var isEmpty: Bool {
        return richTextView.attributedText.length == 0
    }

    /// Current line information based the caret position or selected range. If the selected range spans across multiple
    /// lines, only the line information of the line containing the start of the range is returned.
    public var currentLine: EditorLine? {
        return editorLineFrom(range: richTextView.currentLineRange )
    }

    /// First line of content in the Editor. Nil if editor is empty.
    public var firstLine: EditorLine? {
        return editorLineFrom(range: NSRange(location: 1, length: 0) )
    }

    /// Last line of content in the Editor. Nil if editor is empty.
    public var lastLine: EditorLine? {
        return editorLineFrom(range: NSRange(location: contentLength - 1, length: 0) )
    }

    /// Selected text in the editor.
    public var selectedText: NSAttributedString {
        return attributedText.attributedSubstring(from: selectedRange)
    }

    /// Background color for the editor.
    public override var backgroundColor: UIColor? {
        didSet {
            richTextView.backgroundColor = backgroundColor
        }
    }

    /// Default font to be used by the Editor. A font may be overridden on whole or part of content in `EditorView` by an `EditorCommand` or
    /// `TextProcessing` conformances.
    public var font: UIFont = UIFont.preferredFont(forTextStyle: .body) {
        didSet { richTextView.typingAttributes[.font] = font }
    }

    /// Default paragraph style to be used by the Editor. The style may be overridden on whole or part of content in
    /// `EditorView` by an `EditorCommand` or `TextProcessing` conformances.
    public var paragraphStyle: NSMutableParagraphStyle = NSMutableParagraphStyle() {
        didSet { richTextView.typingAttributes[.paragraphStyle] = paragraphStyle }
    }

    /// Default text color to be used by the Editor. The color may be overridden on whole or part of content in
    /// `EditorView` by an `EditorCommand` or `TextProcessing` conformances.
    public var textColor: UIColor {
        get { richTextView.textColor ?? richTextView.defaultTextColor }
        set { richTextView.textColor = newValue }
    }

    /// Maximum height that the `EditorView` can expand to. After reaching the maximum specified height, the editor becomes scrollable.
    /// - Note:
    /// If both auto-layout constraints and `maxHeight` are used, the lower of the two height would be used as maximum allowed height.
    public var maxHeight: CGFloat {
        get { richTextView.maxHeight }
        set { richTextView.maxHeight = newValue }
    }

    /// Text to be set in the `EditorView`
    public var attributedText: NSAttributedString {
        get { richTextView.attributedText }
        set { richTextView.attributedText = newValue }
    }

    /// Determines if the selection handles should be shown when `selectedRange` is set programatically. Defaults is `true`.
    public var enableSelectionHandles = true

    /// Gets or sets the selected range in the `EditorView`.
    public var selectedRange: NSRange {
        get { richTextView.selectedRange }
        set {
            if enableSelectionHandles {
                richTextView.select(self)
            }
            richTextView.selectedRange = newValue
        }
    }

    /// Typing attributes to be used. Automatically resets when the selection changes.
    /// To apply an attribute in the current position such that it is applied as text is typed,
    /// the attribute must be added to `typingAttributes` collection.
    public var typingAttributes: [NSAttributedString.Key: Any] {
        get { richTextView.typingAttributes }
        set { richTextView.typingAttributes = newValue }
    }

    /// An object interested in observing the changes in bounds of the `Editor`, typically an `Attachment`.
    public var boundsObserver: BoundsObserving? {
        get { richTextView.boundsObserver }
        set { richTextView.boundsObserver = newValue }
    }

    /// Gets and sets the content offset.
    public var contentOffset: CGPoint {
        get { richTextView.contentOffset }
        set { richTextView.contentOffset = newValue }
    }

    /// The attributes to apply to links.
    public var linkTextAttributes: [NSAttributedString.Key: Any]! {
        get { richTextView.linkTextAttributes }
        set { richTextView.linkTextAttributes = newValue }
    }

    /// Range of end of text in the `EditorView`. The range has always has length of 0.
    public var textEndRange: NSRange {
        return richTextView.textEndRange
    }

    /// Determines if the current Editor is contained in an attachment
    public var isContainedInAnAttachment: Bool {
        return getAttachmentContentView(view: superview) != nil
    }

    /// Name of the content if the Editor is contained within an `Attachment`.
    /// This is done by recursive look-up of views in the `Attachment` content view
    /// i.e. the Editor may be nested in subviews within the contentView of Attachment.
    /// The value is nil if the Editor is not contained within an `Attachment`.
    public var contentName: EditorContent.Name? {
        return getAttachmentContentView(view: superview)?.name
    }

    /// Returns the visible text range.
    public var visibleRange: NSRange {
        return richTextView.visibleRange
    }

    /// Attachment containing the current Editor.
    public var containerAttachment: Attachment? {
        return getAttachmentContentView(view: superview)?.attachment
    }

    /// Nesting level of current Editor within other attachments containing Editors.
    /// 0 indicates that the Editor is not contained in an attachment.
    public var nestingLevel: Int {
        var nestingLevel = 0
        var containerEditor = containerAttachment?.containerEditorView
        while containerEditor != nil {
            nestingLevel += 1
            containerEditor = containerEditor?.containerAttachment?.containerEditorView
        }
        return nestingLevel
    }

    /// Clears the contents in the Editor.
    public func clear() {
        self.attributedText = NSAttributedString()
    }

    /// The autocorrection style for the text object.
    /// The default value for this property is `UITextAutocorrectionType.no`.
    public var autocorrectionType: UITextAutocorrectionType {
        get { richTextView.autocorrectionType }
        set { richTextView.autocorrectionType = newValue }
    }
    
    /// A Boolean value indicating whether the text view allows the user to edit style information.
    public var allowsEditingTextAttributes: Bool {
        get { richTextView.allowsEditingTextAttributes }
        set { richTextView.allowsEditingTextAttributes = newValue }
    }
<<<<<<< HEAD
    
=======

    /// A text drag delegate object for customizing the drag source behavior of a text view.
>>>>>>> b6b3e24a
    @available(iOSApplicationExtension 11.0, *)
    public var textDragDelegate: UITextDragDelegate? {
        get { richTextView.textDragDelegate }
        set { richTextView.textDragDelegate = newValue }
    }
<<<<<<< HEAD
    
=======

    /// The text drop delegate for interacting with a drop activity in the text view.
>>>>>>> b6b3e24a
    @available(iOSApplicationExtension 11.0, *)
    public var textDropDelegate: UITextDropDelegate? {
        get { richTextView.textDropDelegate }
        set { richTextView.textDropDelegate = newValue }
    }
<<<<<<< HEAD
        
=======

>>>>>>> b6b3e24a
    private func getAttachmentContentView(view: UIView?) -> AttachmentContentView? {
        guard let view = view else { return nil }
        if let attachmentContentView = view.superview as? AttachmentContentView {
            return attachmentContentView
        }
        return getAttachmentContentView(view: view.superview)
    }

    private func setup() {
        richTextView.autocorrectionType = .no

        richTextView.translatesAutoresizingMaskIntoConstraints = false
        richTextView.defaultTextFormattingProvider = self
        richTextView.richTextViewDelegate = self

        addSubview(richTextView)
        NSLayoutConstraint.activate([
            richTextView.topAnchor.constraint(equalTo: topAnchor),
            richTextView.bottomAnchor.constraint(equalTo: bottomAnchor),
            richTextView.leadingAnchor.constraint(equalTo: leadingAnchor),
            richTextView.trailingAnchor.constraint(equalTo: trailingAnchor),
        ])

        typingAttributes = [
            .font: font,
            .paragraphStyle: paragraphStyle
        ]
        richTextView.adjustsFontForContentSizeCategory = true
    }

    /// Asks the view to calculate and return the size that best fits the specified size.
    /// - Parameter size: The size for which the view should calculate its best-fitting size.
    /// - Returns:
    /// A new size that fits the receiver’s subviews.
    override open func sizeThatFits(_ size: CGSize) -> CGSize {
        return richTextView.sizeThatFits(size)
    }

    /// Asks UIKit to make this object the first responder in its window.
    /// - Returns:
    /// `true` if this object is now the first-responder or `false` if it is not.
    @discardableResult
    public override func becomeFirstResponder() -> Bool {
        return richTextView.becomeFirstResponder()
    }
    
    public override func traitCollectionDidChange(_ previousTraitCollection: UITraitCollection?) {
        super.traitCollectionDidChange(previousTraitCollection)
        if previousTraitCollection?.preferredContentSizeCategory != traitCollection.preferredContentSizeCategory {
            // Recalculate fonts!?
        }
    }

    /// Gets the line preceding the given line. Nil if the given line is invalid or is first line
    /// - Parameter line: Reference line
    /// - Returns:
    /// `EditorLine` after the given line. Nil if the Editor is empty or given line is last line in the Editor.
    public func lineAfter(_ line: EditorLine) -> EditorLine? {
        let lineRange = line.range
        let nextLineStartRange = NSRange(location: lineRange.location + lineRange.length + 1, length: 0)
        guard nextLineStartRange.isValidIn(richTextView) else { return nil }
        return editorLineFrom(range: nextLineStartRange)
    }

    /// Gets the line after the given line. Nil if the given line is invalid or is last line
    /// - Parameter line: Reference line
    /// - Returns:
    /// `EditorLine` before the given line. Nil if the Editor is empty or given line is first line in the Editor.
    public func lineBefore(_ line: EditorLine) -> EditorLine? {
        let lineRange = line.range
        let previousLineStartRange = NSRange(location: lineRange.location - 1, length: 0)
        guard previousLineStartRange.isValidIn(richTextView) else { return nil }
        return editorLineFrom(range: previousLineStartRange)
    }

    private func editorLineFrom(range: NSRange?) -> EditorLine? {
        guard let range = range,
            let lineRange = richTextView.lineRange(from: range.location) else { return nil }

        let text = attributedText.attributedSubstring(from: lineRange)
        return EditorLine(text: text, range: lineRange)
    }

    /// Returns the rectangles for line fragments spanned by the range. Based on the span of the range,
    /// multiple rectangles may be returned.
    /// - Parameter range: Range to be queried.
    /// - Returns:
    /// Array of rectangles for the given range.
    public func rects(for range: NSRange) -> [CGRect] {
        guard let textRange = range.toTextRange(textInput: richTextView) else { return [] }
        let rects = richTextView.selectionRects(for: textRange)
        return rects.map { $0.rect }
    }

    /// Returns the caret rectangle for given position in the editor content.
    /// - Parameter position: Location to be queried within the editor content.
    /// - Note:
    ///  If the location is beyond the bounds of content length, the last valid position is used to get caret rectangle. This function
    ///  only returns the rectangle denoting the caret positioning. The actual caret is not moved and no new carets are drawn.
    /// - Returns:
    /// Rectangle for caret based on the line height and given location.
    public func caretRect(for position: Int) -> CGRect {
        let textPosition = richTextView.position(from: richTextView.beginningOfDocument, offset: position) ?? richTextView.endOfDocument
        return richTextView.caretRect(for: textPosition)
    }

    /// Gets the word from text at given location in editor content
    /// - Parameter location: Location to be queried.
    /// - Returns:
    /// Word  at the given location. Nil is there's no content.
    public func word(at location: Int) -> NSAttributedString? {
        return richTextView.wordAt(location)
    }

    /// Inserts an `Attachment` in the `EditorView`.
    /// - Parameters:
    ///   - range: Range where the `Attachment` should be inserted. If the range contains existing content, the content
    ///   will be replaced by the `Attachment`.
    ///   - attachment: Attachment to be inserted.
    public func insertAttachment(in range: NSRange, attachment: Attachment) {
        // TODO: handle undo
        richTextView.insertAttachment(in: range, attachment: attachment)
    }

    /// Sets the focus in the `EditorView`
    public func setFocus() {
        richTextView.becomeFirstResponder()
    }

    /// Makes the `EditorView` lose focus.
    public func resignFocus() {
        richTextView.resignFirstResponder()
    }

    /// Makes the `EditorView` scroll to given range such that it is visible. No-op if the range is already visible.
    /// - Parameter range: Range of content to scroll to.
    public func scrollRangeToVisible(_ range: NSRange) {
        richTextView.scrollRangeToVisible(range)
    }

    /// Makes the `EditorView` scroll to given range such that it is visible. No-op if the range is already visible.
    /// - Parameter range: Range of content to scroll to.
    public func scrollRectToVisible(_ rect: CGRect, animated: Bool) {
        richTextView.scrollRectToVisible(rect, animated: animated)
    }

    /// Gets the contents within the `Editor`.
    /// - Parameter range: Range to be enumerated to get the contents. If no range is specified, entire content range is
    /// enumerated.
    public func contents(in range: NSRange? = nil) -> [EditorContent] {
        let contents = richTextView.contents(in: range)
        return Array(contents)
    }

    /// Transforms `EditorContent` into given type. This function can also be used to encode content into a different type for  e.g. encoding the contents to JSON. Encoding
    /// is  a type of transformation that can also be decoded.
    /// - Parameter range: Range of `Editor` to transform the contents. By default, entire range is used.
    /// - Parameter transformer: Transformer capable of transforming `EditorContent` to given type
    /// - Returns:
    /// Array of transformed contents based on given transformer.
    public func transformContents<T: EditorContentEncoding>(in range: NSRange? = nil, using transformer: T) -> [T.EncodedType] {
        return richTextView.transformContents(in: range, using: transformer)
    }

    /// Replaces the given range of content with the attributedString provided.
    /// - Parameters:
    ///   - range: Range to replace.
    ///   - attributedString: Text to replace the range of content with.
    public func replaceCharacters(in range: NSRange, with attributedString: NSAttributedString) {
        richTextView.replaceCharacters(in: range, with: attributedString)
    }

    /// Replaces the characters in the given range with the string provided.
    /// - Attention:
    /// The string provided will use the default `font` and `paragraphStyle` set in the `EditorView`. It will not retain any other attributes already applied on
    /// the range of text being replaced by the `string`. If you would like add any other attributes, it is best to use `replaceCharacters` with the parameter value of
    /// type `NSAttributedString` that may have additional attributes defined, as well as customised `font` and `paragraphStyle` applied.
    /// - Parameter range: Range of text to replace. For an empty `EditorView`, you may pass `NSRange.zero` to insert text at the beginning.
    /// - Parameter string: String to replace the range of text with. The string will use default `font` and `paragraphStyle` defined in the `EditorView`.
    public func replaceCharacters(in range: NSRange, with string: String) {
        let attributedString = NSAttributedString(string: string, attributes: [
            .paragraphStyle: paragraphStyle,
            .font: font,
            .foregroundColor: textColor
        ])
        richTextView.replaceCharacters(in: range, with: attributedString)
    }

    /// Appends the given attributed text to the end of content in `EditorView`.
    /// - Parameter attributedString: Text to append.
    public func appendCharacters(_ attributedString: NSAttributedString) {
        replaceCharacters(in: textEndRange, with: attributedString)
    }

    /// Appends the given attributed text to the end of content in `EditorView`.
    /// - Parameter string: Text to append.
    public func appendCharacters(_ string: String) {
        richTextView.replaceCharacters(in: textEndRange, with: string)
    }

    /// Registers the given text processor with the editor.
    /// - Parameter processor: Text processor to register
    public func registerProcessor(_ processor: TextProcessing) {
        textProcessor?.register(processor)
    }

    /// Unregisters the given text processor from the editor.
    /// - Parameter processor: Text processor to unregister
    public func unregisterProcessor(_ processor: TextProcessing) {
        textProcessor?.unregister(processor)
    }

    /// Registers the given text processors with the editor.
    /// - Parameter processors: Text processors to register
    public func registerProcessors(_ processors: [TextProcessing]) {
        textProcessor?.register(processors)
    }

    /// Unregisters the given text processors from the editor.
    /// - Parameter processors: Text processors to unregister
    public func unregisterProcessors(_ processors: [TextProcessing]) {
        textProcessor?.unregister(processors)
    }

    /// Registers the given commands with the Editor. Only registered commands can be executed if any is added to the Editor.
    /// - Parameter commands: Commands to register
    public func registerCommands(_ commands: [EditorCommand]) {
        if registeredCommands == nil {
            registeredCommands = []
        }

        // cleanup the array being passed in to include only the last command for registration
        // if more than one commands have same name
        var commandsToRegister = [EditorCommand]()
        for c in commands {
            if commandsToRegister.contains (where: { $0.name == c.name }) {
                commandsToRegister.removeAll { $0.name == c.name }
            }
            commandsToRegister.append(c)
        }

        registeredCommands?.removeAll { c in
            commandsToRegister.contains { $0.name == c.name }
        }

        registeredCommands?.append(contentsOf: commandsToRegister)
    }

    /// Unregisters the given commands from the Editor. When all commands are unregistered, any command can be executed on the editor.
    /// - Parameter commands: Commands to unregister
    public func unregisterCommands(_ commands: [EditorCommand]) {
        registeredCommands?.removeAll { c in
            commands.contains { $0.name == c.name }
        }
        if registeredCommands?.count == 0 {
            registeredCommands = nil
        }
    }

    /// Registers the given command with the Editor. Only registered commands can be executed if any is added to the Editor.
    /// - Parameter commands: Command to register
    public func registerCommand(_ command: EditorCommand) {
        registerCommands([command])
    }

    /// Unregisters the given command from the Editor. When all commands are unregistered, any command can be executed on the editor.
    /// - Parameter commands: Command to unregister
    public func unregisterCommand(_ command: EditorCommand) {
        unregisterCommands([command])
    }

    open override func canPerformAction(_ action: Selector, withSender sender: Any?) -> Bool {
        return richTextView.canPerformAction(action, withSender: sender)
    }

    /// Determines if the given menu action can be invoked.
    /// - Parameters:
    ///   - action: Action to be invoked
    ///   - sender: Sender of the action
    /// - Returns:
    /// `true` to invoke default behaviour.
    /// `false` to conditionally disable/hide menu item. Display of menu item still depends on the context. E.g. Select is not shown
    /// in case the editor is empty.
    open func canPerformMenuAction(_ action: Selector, withSender sender: Any?) -> Bool {
        return true
    }
}

extension EditorView {

    /// Adds given attributes to the range provided. If the range already contains a value for an attribute being provided,
    /// existing value will be overwritten by the new value provided in the attributes.
    /// - Parameters:
    ///   - attributes: Attributes to be added.
    ///   - range: Range on which attributes should be applied to.
    public func addAttributes(_ attributes: [NSAttributedString.Key: Any], at range: NSRange) {
        self.richTextView.addAttributes(attributes, range: range)
        self.richTextView.enumerateAttribute(.attachment, in: range, options: .longestEffectiveRangeNotRequired) { value, rangeInContainer, _ in
            if let attachment = value as? Attachment {
                attachment.addedAttributesOnContainingRange(rangeInContainer: rangeInContainer, attributes: attributes)
            }
        }
    }

    /// Removes the given attributes from the range provided. If the attribute does not exist in the range, it will be a no-op.
    /// - Parameters:
    ///   - attributes: Attributes to remove.
    ///   - range: Range to remove the attributes from.
    public func removeAttributes(_ attributes: [NSAttributedString.Key], at range: NSRange) {
        self.richTextView.removeAttributes(attributes, range: range)
        self.richTextView.enumerateAttribute(.attachment, in: range, options: .longestEffectiveRangeNotRequired) { value, rangeInContainer, _ in
            if let attachment = value as? Attachment {
                attachment.removedAttributesFromContainingRange(rangeInContainer: rangeInContainer, attributes: attributes)
            }
        }
    }

    /// Adds given attribute to the range provided. If the attribute already exists in the range, it will be overwritten with the new value provided here.
    /// - Parameters:
    ///   - name: Key of the attribute to add.
    ///   - value: Value of the attribute.
    ///   - range: Range to which attribute should be added.
    public func addAttribute(_ name: NSAttributedString.Key, value: Any, at range: NSRange) {
        self.addAttributes([name: value], at: range)
    }

    /// Removes the attribute from given range. If the attribute does not exist in the range, it is a no-op.
    /// - Parameters:
    ///   - name: Key of attribute to be removed.
    ///   - range: Range from which attribute should be removed.
    public func removeAttribute(_ name: NSAttributedString.Key, at range: NSRange) {
        self.removeAttributes([name], at: range)
    }
}

extension EditorView: DefaultTextFormattingProviding { }

extension EditorView: RichTextViewDelegate {
    func richTextView(_ richTextView: RichTextView, didChangeSelection range: NSRange, attributes: [NSAttributedString.Key: Any], contentType: EditorContent.Name) {
        delegate?.editor(self, didChangeSelectionAt: range, attributes: attributes, contentType: contentType)
        editorContextDelegate?.editor(self, didChangeSelectionAt: range, attributes: attributes, contentType: contentType)
    }

    func richTextView(_ richTextView: RichTextView, didReceiveKey key: EditorKey, modifierFlags: UIKeyModifierFlags, at range: NSRange, handled: inout Bool) {
        guard modifierFlags.isEmpty else {
            textProcessor?.activeProcessors.forEach { processor in
                processor.handleKeyWithModifiers(editor: self, key: key, modifierFlags: modifierFlags, range: range)
            }
            return
        }
        delegate?.editor(self, didReceiveKey: key, at: range, handled: &handled)
        editorContextDelegate?.editor(self, didReceiveKey: key, at: range, handled: &handled)
    }

    func richTextView(_ richTextView: RichTextView, didReceiveFocusAt range: NSRange) {
        delegate?.editor(self, didReceiveFocusAt: range)
        editorContextDelegate?.editor(self, didReceiveFocusAt: range)
    }

    func richTextView(_ richTextView: RichTextView, didLoseFocusFrom range: NSRange) {
        delegate?.editor(self, didLoseFocusFrom: range)
        editorContextDelegate?.editor(self, didLoseFocusFrom: range)
    }

    func richTextView(_ richTextView: RichTextView, didChangeTextAtRange range: NSRange) {
        delegate?.editor(self, didChangeTextAt: range)
        editorContextDelegate?.editor(self, didChangeTextAt: range)
    }

    func richTextView(_ richTextView: RichTextView, didFinishLayout finished: Bool) {
        guard finished else { return }
        relayoutAttachments()
    }

    func richTextView(_ richTextView: RichTextView, selectedRangeChangedFrom oldRange: NSRange?, to newRange: NSRange?) {
        textProcessor?.activeProcessors.forEach{ $0.selectedRangeChanged(editor: self, oldRange: oldRange, newRange: newRange) }
    }

    func richTextView(_ richTextView: RichTextView, didTapAtLocation location: CGPoint, characterRange: NSRange?) { }
}

extension EditorView {
    func invalidateLayout(for range: NSRange) {
        richTextView.invalidateLayout(for: range)
    }

    func relayoutAttachments() {
        richTextView.enumerateAttribute(.attachment, in: NSRange(location: 0, length: richTextView.contentLength), options: .longestEffectiveRangeNotRequired) { (attach, range, _) in
            guard let attachment = attach as? Attachment else { return }

            // Remove attachment from container if it is already added to another Editor
            // for e.g. when moving text with attachment into another attachment
            if attachment.containerEditorView != self {
                attachment.removeFromContainer()
            }

            var frame = richTextView.boundingRect(forGlyphRange: range)
            frame.origin.y += self.textContainerInset.top

            var size = attachment.frame.size
            if size == .zero,
                let contentSize = attachment.contentView?.systemLayoutSizeFitting(bounds.size) {
                size = contentSize
            }

            frame = CGRect(origin: frame.origin, size: size)

            if attachment.isRendered == false {
                attachment.render(in: self)
                if let focusable = attachment.contentView as? Focusable {
                    focusable.setFocus()
                }
            }
            attachment.frame = frame
        }
    }
}

public extension EditorView {
    /// Creates a `RendererView` from current `EditorView`
    /// - Returns:
    /// `RendererView` for the Editor
    func convertToRenderer() -> RendererView {
        return RendererView(editor: self)
    }

    /// Determines if the given command can be executed on the current editor. The command is allowed to be executed if
    /// `requiresSupportedCommandsRegistration` is false or if the command has been registered with the editor.
    /// - Parameter command: Command to validate
    /// - Returns:
    /// `true` if the command is registered with the Editor.
    func isCommandRegistered(_ name: CommandName) -> Bool {
        return registeredCommands?.contains { $0.name == name } ?? true
    }
}<|MERGE_RESOLUTION|>--- conflicted
+++ resolved
@@ -382,33 +382,21 @@
         get { richTextView.allowsEditingTextAttributes }
         set { richTextView.allowsEditingTextAttributes = newValue }
     }
-<<<<<<< HEAD
-    
-=======
 
     /// A text drag delegate object for customizing the drag source behavior of a text view.
->>>>>>> b6b3e24a
     @available(iOSApplicationExtension 11.0, *)
     public var textDragDelegate: UITextDragDelegate? {
         get { richTextView.textDragDelegate }
         set { richTextView.textDragDelegate = newValue }
     }
-<<<<<<< HEAD
-    
-=======
 
     /// The text drop delegate for interacting with a drop activity in the text view.
->>>>>>> b6b3e24a
     @available(iOSApplicationExtension 11.0, *)
     public var textDropDelegate: UITextDropDelegate? {
         get { richTextView.textDropDelegate }
         set { richTextView.textDropDelegate = newValue }
     }
-<<<<<<< HEAD
-        
-=======
-
->>>>>>> b6b3e24a
+
     private func getAttachmentContentView(view: UIView?) -> AttachmentContentView? {
         guard let view = view else { return nil }
         if let attachmentContentView = view.superview as? AttachmentContentView {
