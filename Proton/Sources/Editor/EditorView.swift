//
//  EditorView.swift
//  Proton
//
//  Created by Rajdeep Kwatra on 5/1/20.
//  Copyright © 2020 Rajdeep Kwatra. All rights reserved.
//
//  Licensed under the Apache License, Version 2.0 (the "License");
//  you may not use this file except in compliance with the License.
//  You may obtain a copy of the License at
//
//    http://www.apache.org/licenses/LICENSE-2.0
//
//  Unless required by applicable law or agreed to in writing, software
//  distributed under the License is distributed on an "AS IS" BASIS,
//  WITHOUT WARRANTIES OR CONDITIONS OF ANY KIND, either express or implied.
//  See the License for the specific language governing permissions and
//  limitations under the License.
//

import Foundation
import UIKit

/// Describes an object interested in observing the bounds of a view. `Attachment` is `BoundsObserving` and reacts to
/// changes in the bounds of views hosted within the `Attachment`. Any view contained in the `Attachment` that is capable of
/// changing its bounds must define and set `BoundsObserving` to `Attachment`.

/// ### Usage Example ###
/// ```
///  class MyAttachmentView: UIView {
///  weak var boundsObserver: BoundsObserving?
///
///  override var bounds: CGRect {
///      didSet {
///          guard oldValue != bounds else { return }
///          boundsObserver?.didChangeBounds(bounds)
///      }
///     }
///  }
///
///  let myView = MyAttachmentView()
///  let attachment = Attachment(myView, size: .matchContent)
///  myView.boundsObserver = attachment
/// ```
public protocol BoundsObserving: AnyObject {
    /// Lets the observer know that bounds of current object have changed
    /// - Parameter bounds: New bounds
    func didChangeBounds(_ bounds: CGRect)
}

/// Representation of a line of text in `EditorView`. A line is defined as a single fragment starting from the beginning of
/// bounds of `EditorView` to the end. A line may have any number of characters based on the contents in the `EditorView`.
/// - Note:
/// A line does not represent a full sentence in the `EditorView` but instead may start and/or end in the middle of
/// another based on how the content is laid  out in the `EditorView`.
public struct EditorLine {

    /// Text contained in the current line.
    public let text: NSAttributedString

    /// Range of text in the `EditorView` for the current line.
    public let range: NSRange

    /// Determines if the current line starts with given text.
    /// Text comparison is case-sensitive.
    /// - Parameter text: Text to compare
    /// - Returns:
    /// `true` if the current line text starts with the given string.
    public func startsWith(_ text: String) -> Bool {
        return self.text.string.hasPrefix(text)
    }

    /// Determines if the current line ends with given text.
    /// Text comparison is case-sensitive.
    /// - Parameter text: Text to compare
    /// - Returns:
    /// `true` if the current line text ends with the given string.
    public func endsWith(_ text: String) -> Bool {
        self.text.string.hasSuffix(text)
    }

    // EditorLine may only be initialized internally
    init(text: NSAttributedString, range: NSRange) {
        self.text = text
        self.range = range
    }
}

/// A scrollable, multiline text region capable of resizing itself based of the height of the content. Maximum height of `EditorView`
/// may be restricted using an absolute value or by using auto-layout constraints. Instantiation of `EditorView` is simple and straightforward
/// and can be used to host simple formatted text or complex layout containing multiple nested `EditorView` via use of `Attachment`.
open class EditorView: UIView {
    let richTextView: RichTextView

    let context: RichTextViewContext

    var editorContextDelegate: EditorViewDelegate? {
        get { editorViewContext.delegate }
    }

    /// Context for the current Editor
    public let editorViewContext: EditorViewContext

    var textProcessor: TextProcessor?

    @available(iOS 13.0, *)
    public var textInteractions: [UITextInteraction] {
        richTextView.interactions
        .compactMap({ $0 as? UITextInteraction })
    }
    
    @available(iOS, deprecated: 13.0, message: "Use textInteractions")
    public var textViewGestures: [UIGestureRecognizer] {
        richTextView.gestureRecognizers ?? []
    }
    
    @available(iOS 11.0, *)
    public var textDragInteractionEnabled: Bool {
        get { richTextView.textDragInteraction?.isEnabled ?? false }
        set { richTextView.textDragInteraction?.isEnabled = newValue }
    }
    
    /// An object interested in responding to editing and focus related events in the `EditorView`.
    public weak var delegate: EditorViewDelegate?

    /// List of commands supported by the editor.
    /// - Note:
    /// * To support any command, set value to nil. Default behaviour.
    /// * To prevent any command to be executed, set value to be an empty array.
    public var registeredCommands: [EditorCommand]?

    // Making this a convenience init fails the test `testRendersWidthRangeAttachment` as the init of a class subclassed from
    // `EditorView` is returned as type `EditorView` and not the class itself, causing the test to fail.
    /// Initializes the EditorView
    /// - Parameters:
    ///   - frame: Frame to be used for `EditorView`.
    ///   - context: Optional context to be used. `EditorViewContext` is link between `EditorCommandExecutor` and the `EditorView`.
    ///   `EditorCommandExecutor` needs to have same context as the `EditorView` to execute a command on it. Unless you need to have
    ///    restriction around some commands to be restricted in execution on certain specific editors, the default value may be used.
    ///   - growsInfinitely: `true` will optimise for full-height without scroll bars
    public init(frame: CGRect = .zero, context: EditorViewContext = .shared, growsInfinitely: Bool = false) {
        self.context = context.richTextViewContext
        self.editorViewContext = context
        self.richTextView = RichTextView(frame: frame, context: self.context, growsInfinitely: growsInfinitely)

        super.init(frame: frame)

        self.textProcessor = TextProcessor(editor: self)
        self.richTextView.textProcessor = textProcessor
        setup()
    }

    init(frame: CGRect, richTextViewContext: RichTextViewContext, growsInfinitely: Bool = false) {
        self.context = richTextViewContext
        self.richTextView = RichTextView(frame: frame, context: context, growsInfinitely: growsInfinitely)
        self.editorViewContext = .null
        super.init(frame: frame)

        self.textProcessor = TextProcessor(editor: self)
        self.richTextView.textProcessor = textProcessor
        setup()
    }

    /// Input accessory view to be used
    open var editorInputAccessoryView: UIView? {
        get { richTextView.inputAccessoryView }
        set { richTextView.inputAccessoryView = newValue }
    }

    /// Input view to be used
    open var editorInputView: UIView? {
        get { richTextView.inputView }
        set { richTextView.inputView = newValue }
    }

    required public init?(coder aDecoder: NSCoder) {
        fatalError("init(coder:) has not been implemented")
    }

    /// List of all the registered `TextProcessors` in the `EditorView`. This may be used by nested `EditorView` to inherit all the
    /// text processors from the container `EditorView`.
    /// ### Usage example ###
    /// ```
    /// func execute(on editor: EditorView) {
    ///     let attachment = PanelAttachment(frame: .zero)
    ///     let panel = attachment.view
    ///     panel.editor.registerProcessors(editor.registeredProcessors)
    ///     editor.insertAttachment(in: editor.selectedRange, attachment: attachment)
    /// }
    /// ```
    public var registeredProcessors: [TextProcessing] {
        return textProcessor?.activeProcessors ?? []
    }

    public var selectedTextRange: UITextRange? {
        get { richTextView.selectedTextRange }
        set { richTextView.selectedTextRange = newValue }
    }

    /// Placeholder text for the `EditorView`. The value can contain any attributes which is natively
    /// supported in the `NSAttributedString`.
    public var placeholderText: NSAttributedString? {
        get { richTextView.placeholderText }
        set { richTextView.placeholderText = newValue }
    }

    /// Gets or sets insets for additional scroll area around the content. Default value is UIEdgeInsetsZero.
    public var contentInset: UIEdgeInsets {
        get { richTextView.contentInset }
        set { richTextView.contentInset = newValue }
    }

    /// Gets or sets the insets for the text container's layout area within the editor's content area
    public var textContainerInset: UIEdgeInsets {
        get { richTextView.textContainerInset }
        set { richTextView.textContainerInset = newValue }
    }

    /// The types of data converted to tappable URLs in the editor view.
    public var dataDetectorTypes: UIDataDetectorTypes {
        get { richTextView.dataDetectorTypes }
        set { richTextView.dataDetectorTypes = newValue }
    }

    /// Length of content within the Editor.
    /// - Note:
    /// An attachment is only counted as a single character. Content length does not include
    /// length of content within the Attachment that is hosting another `EditorView`.
    public var contentLength: Int {
        return attributedText.length
    }

    /// Determines if the `EditorView` is editable or not.
    public var isEditable: Bool {
        get { richTextView.isEditable }
        set { richTextView.isEditable = newValue }
    }

    /// Determines if the editor is empty.
    public var isEmpty: Bool {
        return richTextView.attributedText.length == 0
    }

    /// Current line information based the caret position or selected range. If the selected range spans across multiple
    /// lines, only the line information of the line containing the start of the range is returned.
    public var currentLine: EditorLine? {
        return editorLineFrom(range: richTextView.currentLineRange )
    }

    /// First line of content in the Editor. Nil if editor is empty.
    public var firstLine: EditorLine? {
        return editorLineFrom(range: NSRange(location: 1, length: 0) )
    }

    /// Last line of content in the Editor. Nil if editor is empty.
    public var lastLine: EditorLine? {
        return editorLineFrom(range: NSRange(location: contentLength - 1, length: 0) )
    }

    /// Selected text in the editor.
    public var selectedText: NSAttributedString {
        return attributedText.attributedSubstring(from: selectedRange)
    }

    /// Background color for the editor.
    public override var backgroundColor: UIColor? {
        didSet {
            richTextView.backgroundColor = backgroundColor
        }
    }

    /// Default font to be used by the Editor. A font may be overridden on whole or part of content in `EditorView` by an `EditorCommand` or
    /// `TextProcessing` conformances.
    public var font: UIFont = UIFont.preferredFont(forTextStyle: .body) {
        didSet { richTextView.typingAttributes[.font] = font }
    }

    /// Default paragraph style to be used by the Editor. The style may be overridden on whole or part of content in
    /// `EditorView` by an `EditorCommand` or `TextProcessing` conformances.
    public var paragraphStyle: NSMutableParagraphStyle = NSMutableParagraphStyle() {
        didSet { richTextView.typingAttributes[.paragraphStyle] = paragraphStyle }
    }

    /// Default text color to be used by the Editor. The color may be overridden on whole or part of content in
    /// `EditorView` by an `EditorCommand` or `TextProcessing` conformances.
    public var textColor: UIColor {
        get { richTextView.textColor ?? richTextView.defaultTextColor }
        set { richTextView.textColor = newValue }
    }

    /// Maximum height that the `EditorView` can expand to. After reaching the maximum specified height, the editor becomes scrollable.
    /// - Note:
    /// If both auto-layout constraints and `maxHeight` are used, the lower of the two height would be used as maximum allowed height.
    public var maxHeight: CGFloat {
        get { richTextView.maxHeight }
        set { richTextView.maxHeight = newValue }
    }

    /// Text to be set in the `EditorView`
    public var attributedText: NSAttributedString {
        get { richTextView.attributedText }
        set { richTextView.attributedText = newValue }
    }

    /// Determines if the selection handles should be shown when `selectedRange` is set programatically. Defaults is `true`.
    public var enableSelectionHandles = true

    /// Gets or sets the selected range in the `EditorView`.
    public var selectedRange: NSRange {
        get { richTextView.selectedRange }
        set {
            if enableSelectionHandles {
                richTextView.select(self)
            }
            richTextView.selectedRange = newValue
        }
    }

    /// Typing attributes to be used. Automatically resets when the selection changes.
    /// To apply an attribute in the current position such that it is applied as text is typed,
    /// the attribute must be added to `typingAttributes` collection.
    public var typingAttributes: [NSAttributedString.Key: Any] {
        get { richTextView.typingAttributes }
        set { richTextView.typingAttributes = newValue }
    }

    /// An object interested in observing the changes in bounds of the `Editor`, typically an `Attachment`.
    public var boundsObserver: BoundsObserving? {
        get { richTextView.boundsObserver }
        set { richTextView.boundsObserver = newValue }
    }

    /// Gets and sets the content offset.
    public var contentOffset: CGPoint {
        get { richTextView.contentOffset }
        set { richTextView.contentOffset = newValue }
    }

    /// The attributes to apply to links.
    public var linkTextAttributes: [NSAttributedString.Key: Any]! {
        get { richTextView.linkTextAttributes }
        set { richTextView.linkTextAttributes = newValue }
    }

<<<<<<< HEAD
    public var listIndent: CGFloat {
        get { richTextView.listIndent }
        set { richTextView.listIndent = newValue }
    }

=======
>>>>>>> aebba2e4
    public var sequenceGenerators: [SequenceGenerator] {
        get { richTextView.sequenceGenerators }
        set { richTextView.sequenceGenerators = newValue }
    }

    /// Range of end of text in the `EditorView`. The range has always has length of 0.
    public var textEndRange: NSRange {
        return richTextView.textEndRange
    }

    /// Determines if the current Editor is contained in an attachment
    public var isContainedInAnAttachment: Bool {
        return getAttachmentContentView(view: superview) != nil
    }

    /// Name of the content if the Editor is contained within an `Attachment`.
    /// This is done by recursive look-up of views in the `Attachment` content view
    /// i.e. the Editor may be nested in subviews within the contentView of Attachment.
    /// The value is nil if the Editor is not contained within an `Attachment`.
    public var contentName: EditorContent.Name? {
        return getAttachmentContentView(view: superview)?.name
    }

    /// Returns the visible text range.
    public var visibleRange: NSRange {
        return richTextView.visibleRange
    }

    /// Attachment containing the current Editor.
    public var containerAttachment: Attachment? {
        return getAttachmentContentView(view: superview)?.attachment
    }

    /// Nesting level of current Editor within other attachments containing Editors.
    /// 0 indicates that the Editor is not contained in an attachment.
    public var nestingLevel: Int {
        var nestingLevel = 0
        var containerEditor = containerAttachment?.containerEditorView
        while containerEditor != nil {
            nestingLevel += 1
            containerEditor = containerEditor?.containerAttachment?.containerEditorView
        }
        return nestingLevel
    }

    /// Clears the contents in the Editor.
    public func clear() {
        self.attributedText = NSAttributedString()
    }

    /// The auto-capitalization style for the text object.
    /// default is `UITextAutocapitalizationTypeSentences`
    public var autocapitalizationType: UITextAutocapitalizationType {
        get { richTextView.autocapitalizationType }
        set { richTextView.autocapitalizationType = newValue }
    }

    /// The autocorrection style for the text object.
    /// default is `UITextAutocorrectionTypeDefault`
    public var autocorrectionType: UITextAutocorrectionType {
        get { richTextView.autocorrectionType }
        set { richTextView.autocorrectionType = newValue }
    }

    /// The spell-checking style for the text object.
    public var spellCheckingType: UITextSpellCheckingType {
        get { richTextView.spellCheckingType }
        set { richTextView.spellCheckingType = newValue }
    }

    /// The configuration state for smart quotes.
    @available(iOS 11.0, *)
    public var smartQuotesType: UITextSmartQuotesType {
        get { richTextView.smartQuotesType }
        set { richTextView.smartQuotesType = newValue }
    }

    /// The configuration state for smart dashes.
    @available(iOS 11.0, *)
    public var smartDashesType: UITextSmartDashesType {
        get { richTextView.smartDashesType }
        set { richTextView.smartDashesType = newValue }
    }

    /// The configuration state for the smart insertion and deletion of space characters.
    @available(iOS 11.0, *)
    public var smartInsertDeleteType: UITextSmartInsertDeleteType {
        get { richTextView.smartInsertDeleteType }
        set { richTextView.smartInsertDeleteType = newValue }
    }

    /// The keyboard style associated with the text object.
    public var keyboardType: UIKeyboardType {
        get { richTextView.keyboardType }
        set { richTextView.keyboardType = newValue }
    }

    /// The appearance style of the keyboard that is associated with the text object
    public var keyboardAppearance: UIKeyboardAppearance {
        get { richTextView.keyboardAppearance }
        set { richTextView.keyboardAppearance = newValue }
    }

    /// The visible title of the Return key.
    public var returnKeyType: UIReturnKeyType {
        get { richTextView.returnKeyType }
        set { richTextView.returnKeyType = newValue }
    }

    /// A Boolean value indicating whether the Return key is automatically enabled when the user is entering text.
    /// default is `NO` (when `YES`, will automatically disable return key when text widget has zero-length contents, and will automatically enable when text widget has non-zero-length contents)
    public var enablesReturnKeyAutomatically: Bool {
        get { richTextView.enablesReturnKeyAutomatically }
        set { richTextView.enablesReturnKeyAutomatically = newValue }
    }

    /// Identifies whether the text object should disable text copying and in some cases hide the text being entered.
    /// default is `NO`
    public var isSecureTextEntry: Bool {
        get { richTextView.isSecureTextEntry }
        set { richTextView.isSecureTextEntry = newValue }
    }

    /// The semantic meaning expected by a text input area.
    /// The textContentType property is to provide the keyboard with extra information about the semantic intent of the text document.
    /// default is `nil`
    public var textContentType: UITextContentType! {
        get { richTextView.textContentType }
        set { richTextView.textContentType = newValue }
    }

    /// A Boolean value indicating whether the text view allows the user to edit style information.
    public var allowsEditingTextAttributes: Bool {
        get { richTextView.allowsEditingTextAttributes }
        set { richTextView.allowsEditingTextAttributes = newValue }
    }

    /// A text drag delegate object for customizing the drag source behavior of a text view.
    @available(iOSApplicationExtension 11.0, *)
    public var textDragDelegate: UITextDragDelegate? {
        get { richTextView.textDragDelegate }
        set { richTextView.textDragDelegate = newValue }
    }

    /// The text drop delegate for interacting with a drop activity in the text view.
    @available(iOSApplicationExtension 11.0, *)
    public var textDropDelegate: UITextDropDelegate? {
        get { richTextView.textDropDelegate }
        set { richTextView.textDropDelegate = newValue }
    }

    private func getAttachmentContentView(view: UIView?) -> AttachmentContentView? {
        guard let view = view else { return nil }
        if let attachmentContentView = view.superview as? AttachmentContentView {
            return attachmentContentView
        }
        return getAttachmentContentView(view: view.superview)
    }

    private func setup() {
        richTextView.autocorrectionType = .no

        richTextView.translatesAutoresizingMaskIntoConstraints = false
        richTextView.defaultTextFormattingProvider = self
        richTextView.richTextViewDelegate = self

        addSubview(richTextView)
        NSLayoutConstraint.activate([
            richTextView.topAnchor.constraint(equalTo: topAnchor),
            richTextView.bottomAnchor.constraint(equalTo: bottomAnchor),
            richTextView.leadingAnchor.constraint(equalTo: leadingAnchor),
            richTextView.trailingAnchor.constraint(equalTo: trailingAnchor),
        ])

        typingAttributes = [
            .font: font,
            .paragraphStyle: paragraphStyle
        ]
        richTextView.adjustsFontForContentSizeCategory = true
    }

    /// Asks the view to calculate and return the size that best fits the specified size.
    /// - Parameter size: The size for which the view should calculate its best-fitting size.
    /// - Returns:
    /// A new size that fits the receiver’s subviews.
    override open func sizeThatFits(_ size: CGSize) -> CGSize {
        return richTextView.sizeThatFits(size)
    }

    /// Asks UIKit to make this object the first responder in its window.
    /// - Returns:
    /// `true` if this object is now the first-responder or `false` if it is not.
    @discardableResult
    public override func becomeFirstResponder() -> Bool {
        return richTextView.becomeFirstResponder()
    }
    
    public override func traitCollectionDidChange(_ previousTraitCollection: UITraitCollection?) {
        super.traitCollectionDidChange(previousTraitCollection)
        if previousTraitCollection?.preferredContentSizeCategory != traitCollection.preferredContentSizeCategory {
            // Recalculate fonts!?
        }
    }

    /// Gets the lines separated by newline characters from the given range.
    /// - Parameter range: Range to get lines from.
    /// - Returns: Array of `EditorLine` from the given content range.
    /// - Note:
    /// Lines returned from this function do not contain terminating newline character in the text content.
    public func contentLinesInRange(_ range: NSRange) -> [EditorLine] {
        return richTextView.contentLinesInRange(range)
    }

    /// Gets the previous line of content from the given location. A content line is defined by the presence of a
    /// newline character.
    /// - Parameter location: Location to find line from, in reverse direction
    /// - Returns: Content line if a newline character exists before the current location, else nil
    public func previousContentLine(from location: Int) -> EditorLine? {
        return richTextView.previousContentLine(from: location)
    }

    public func nextContentLine(from location: Int) -> EditorLine? {
        return richTextView.nextContentLine(from: location)
    }

    /// Gets the line preceding the given line. Nil if the given line is invalid or is first line
    /// - Parameter line: Reference line
    /// - Returns:
    /// `EditorLine` after the given line. Nil if the Editor is empty or given line is last line in the Editor.
    public func lineAfter(_ line: EditorLine) -> EditorLine? {
        let lineRange = line.range
        let nextLineStartRange = NSRange(location: lineRange.location + lineRange.length + 1, length: 0)
        guard nextLineStartRange.isValidIn(richTextView) else { return nil }
        return editorLineFrom(range: nextLineStartRange)
    }

    /// Gets the line after the given line. Nil if the given line is invalid or is last line
    /// - Parameter line: Reference line
    /// - Returns:
    /// `EditorLine` before the given line. Nil if the Editor is empty or given line is first line in the Editor.
    public func lineBefore(_ line: EditorLine) -> EditorLine? {
        let lineRange = line.range
        let previousLineStartRange = NSRange(location: lineRange.location - 1, length: 0)
        guard previousLineStartRange.isValidIn(richTextView) else { return nil }
        return editorLineFrom(range: previousLineStartRange)
    }

    private func editorLineFrom(range: NSRange?) -> EditorLine? {
        guard let range = range,
            let lineRange = richTextView.lineRange(from: range.location) else { return nil }

        let text = attributedText.attributedSubstring(from: lineRange)
        return EditorLine(text: text, range: lineRange)
    }

    /// Returns the rectangles for line fragments spanned by the range. Based on the span of the range,
    /// multiple rectangles may be returned.
    /// - Parameter range: Range to be queried.
    /// - Returns:
    /// Array of rectangles for the given range.
    public func rects(for range: NSRange) -> [CGRect] {
        guard let textRange = range.toTextRange(textInput: richTextView) else { return [] }
        let rects = richTextView.selectionRects(for: textRange)
        return rects.map { $0.rect }
    }

    /// Returns the caret rectangle for given position in the editor content.
    /// - Parameter position: Location to be queried within the editor content.
    /// - Note:
    ///  If the location is beyond the bounds of content length, the last valid position is used to get caret rectangle. This function
    ///  only returns the rectangle denoting the caret positioning. The actual caret is not moved and no new carets are drawn.
    /// - Returns:
    /// Rectangle for caret based on the line height and given location.
    public func caretRect(for position: Int) -> CGRect {
        let textPosition = richTextView.position(from: richTextView.beginningOfDocument, offset: position) ?? richTextView.endOfDocument
        return richTextView.caretRect(for: textPosition)
    }

    /// Gets the word from text at given location in editor content
    /// - Parameter location: Location to be queried.
    /// - Returns:
    /// Word  at the given location. Nil is there's no content.
    public func word(at location: Int) -> NSAttributedString? {
        return richTextView.wordAt(location)
    }

    public func rangeOfCharacter(at point: CGPoint) -> NSRange? {
        let location = richTextView.convert(point, from: self)
        return richTextView.rangeOfCharacter(at: location)
    }
    
    /// Inserts an `Attachment` in the `EditorView`.
    /// - Parameters:
    ///   - range: Range where the `Attachment` should be inserted. If the range contains existing content, the content
    ///   will be replaced by the `Attachment`.
    ///   - attachment: Attachment to be inserted.
    public func insertAttachment(in range: NSRange, attachment: Attachment) {
        // TODO: handle undo
        richTextView.insertAttachment(in: range, attachment: attachment)
    }

    /// Sets the focus in the `EditorView`
    public func setFocus() {
        richTextView.becomeFirstResponder()
    }

    /// Makes the `EditorView` lose focus.
    public func resignFocus() {
        richTextView.resignFirstResponder()
    }

    /// Makes the `EditorView` scroll to given range such that it is visible. No-op if the range is already visible.
    /// - Parameter range: Range of content to scroll to.
    public func scrollRangeToVisible(_ range: NSRange) {
        richTextView.scrollRangeToVisible(range)
    }

    /// Makes the `EditorView` scroll to given range such that it is visible. No-op if the range is already visible.
    /// - Parameter range: Range of content to scroll to.
    public func scrollRectToVisible(_ rect: CGRect, animated: Bool) {
        richTextView.scrollRectToVisible(rect, animated: animated)
    }

    /// Gets the contents within the `Editor`.
    /// - Parameter range: Range to be enumerated to get the contents. If no range is specified, entire content range is
    /// enumerated.
    public func contents(in range: NSRange? = nil) -> [EditorContent] {
        let contents = richTextView.contents(in: range)
        return Array(contents)
    }

    /// Transforms `EditorContent` into given type. This function can also be used to encode content into a different type for  e.g. encoding the contents to JSON. Encoding
    /// is  a type of transformation that can also be decoded.
    /// - Parameter range: Range of `Editor` to transform the contents. By default, entire range is used.
    /// - Parameter transformer: Transformer capable of transforming `EditorContent` to given type
    /// - Returns:
    /// Array of transformed contents based on given transformer.
    public func transformContents<T: EditorContentEncoding>(in range: NSRange? = nil, using transformer: T) -> [T.EncodedType] {
        return richTextView.transformContents(in: range, using: transformer)
    }

    /// Replaces the given range of content with the attributedString provided.
    /// - Parameters:
    ///   - range: Range to replace.
    ///   - attributedString: Text to replace the range of content with.
    public func replaceCharacters(in range: NSRange, with attributedString: NSAttributedString) {
        richTextView.replaceCharacters(in: range, with: attributedString)
    }

    /// Replaces the characters in the given range with the string provided.
    /// - Attention:
    /// The string provided will use the default `font` and `paragraphStyle` set in the `EditorView`. It will not retain any other attributes already applied on
    /// the range of text being replaced by the `string`. If you would like add any other attributes, it is best to use `replaceCharacters` with the parameter value of
    /// type `NSAttributedString` that may have additional attributes defined, as well as customised `font` and `paragraphStyle` applied.
    /// - Parameter range: Range of text to replace. For an empty `EditorView`, you may pass `NSRange.zero` to insert text at the beginning.
    /// - Parameter string: String to replace the range of text with. The string will use default `font` and `paragraphStyle` defined in the `EditorView`.
    public func replaceCharacters(in range: NSRange, with string: String) {
        let attributedString = NSAttributedString(string: string, attributes: [
            .paragraphStyle: paragraphStyle,
            .font: font,
            .foregroundColor: textColor
        ])
        richTextView.replaceCharacters(in: range, with: attributedString)
    }

    /// Appends the given attributed text to the end of content in `EditorView`.
    /// - Parameter attributedString: Text to append.
    public func appendCharacters(_ attributedString: NSAttributedString) {
        replaceCharacters(in: textEndRange, with: attributedString)
    }

    /// Appends the given attributed text to the end of content in `EditorView`.
    /// - Parameter string: Text to append.
    public func appendCharacters(_ string: String) {
        richTextView.replaceCharacters(in: textEndRange, with: string)
    }

    /// Registers the given text processor with the editor.
    /// - Parameter processor: Text processor to register
    public func registerProcessor(_ processor: TextProcessing) {
        textProcessor?.register(processor)
    }

    /// Unregisters the given text processor from the editor.
    /// - Parameter processor: Text processor to unregister
    public func unregisterProcessor(_ processor: TextProcessing) {
        textProcessor?.unregister(processor)
    }

    /// Registers the given text processors with the editor.
    /// - Parameter processors: Text processors to register
    public func registerProcessors(_ processors: [TextProcessing]) {
        textProcessor?.register(processors)
    }

    /// Unregisters the given text processors from the editor.
    /// - Parameter processors: Text processors to unregister
    public func unregisterProcessors(_ processors: [TextProcessing]) {
        textProcessor?.unregister(processors)
    }

    /// Registers the given commands with the Editor. Only registered commands can be executed if any is added to the Editor.
    /// - Parameter commands: Commands to register
    public func registerCommands(_ commands: [EditorCommand]) {
        if registeredCommands == nil {
            registeredCommands = []
        }

        // cleanup the array being passed in to include only the last command for registration
        // if more than one commands have same name
        var commandsToRegister = [EditorCommand]()
        for c in commands {
            if commandsToRegister.contains (where: { $0.name == c.name }) {
                commandsToRegister.removeAll { $0.name == c.name }
            }
            commandsToRegister.append(c)
        }

        registeredCommands?.removeAll { c in
            commandsToRegister.contains { $0.name == c.name }
        }

        registeredCommands?.append(contentsOf: commandsToRegister)
    }

    /// Unregisters the given commands from the Editor. When all commands are unregistered, any command can be executed on the editor.
    /// - Parameter commands: Commands to unregister
    public func unregisterCommands(_ commands: [EditorCommand]) {
        registeredCommands?.removeAll { c in
            commands.contains { $0.name == c.name }
        }
        if registeredCommands?.count == 0 {
            registeredCommands = nil
        }
    }

    /// Registers the given command with the Editor. Only registered commands can be executed if any is added to the Editor.
    /// - Parameter commands: Command to register
    public func registerCommand(_ command: EditorCommand) {
        registerCommands([command])
    }

    /// Unregisters the given command from the Editor. When all commands are unregistered, any command can be executed on the editor.
    /// - Parameter commands: Command to unregister
    public func unregisterCommand(_ command: EditorCommand) {
        unregisterCommands([command])
    }

    open override func canPerformAction(_ action: Selector, withSender sender: Any?) -> Bool {
        return richTextView.canPerformAction(action, withSender: sender)
    }

    /// Determines if the given menu action can be invoked.
    /// - Parameters:
    ///   - action: Action to be invoked
    ///   - sender: Sender of the action
    /// - Returns:
    /// `true` to invoke default behaviour.
    /// `false` to conditionally disable/hide menu item. Display of menu item still depends on the context. E.g. Select is not shown
    /// in case the editor is empty.
    open func canPerformMenuAction(_ action: Selector, withSender sender: Any?) -> Bool {
        return true
    }
}

extension EditorView {

    /// Adds given attributes to the range provided. If the range already contains a value for an attribute being provided,
    /// existing value will be overwritten by the new value provided in the attributes.
    /// - Parameters:
    ///   - attributes: Attributes to be added.
    ///   - range: Range on which attributes should be applied to.
    public func addAttributes(_ attributes: [NSAttributedString.Key: Any], at range: NSRange) {
        self.richTextView.addAttributes(attributes, range: range)
        self.richTextView.enumerateAttribute(.attachment, in: range, options: .longestEffectiveRangeNotRequired) { value, rangeInContainer, _ in
            if let attachment = value as? Attachment {
                attachment.addedAttributesOnContainingRange(rangeInContainer: rangeInContainer, attributes: attributes)
            }
        }
    }

    /// Removes the given attributes from the range provided. If the attribute does not exist in the range, it will be a no-op.
    /// - Parameters:
    ///   - attributes: Attributes to remove.
    ///   - range: Range to remove the attributes from.
    public func removeAttributes(_ attributes: [NSAttributedString.Key], at range: NSRange) {
        self.richTextView.removeAttributes(attributes, range: range)
        self.richTextView.enumerateAttribute(.attachment, in: range, options: .longestEffectiveRangeNotRequired) { value, rangeInContainer, _ in
            if let attachment = value as? Attachment {
                attachment.removedAttributesFromContainingRange(rangeInContainer: rangeInContainer, attributes: attributes)
            }
        }
    }

    /// Adds given attribute to the range provided. If the attribute already exists in the range, it will be overwritten with the new value provided here.
    /// - Parameters:
    ///   - name: Key of the attribute to add.
    ///   - value: Value of the attribute.
    ///   - range: Range to which attribute should be added.
    public func addAttribute(_ name: NSAttributedString.Key, value: Any, at range: NSRange) {
        self.addAttributes([name: value], at: range)
    }

    /// Removes the attribute from given range. If the attribute does not exist in the range, it is a no-op.
    /// - Parameters:
    ///   - name: Key of attribute to be removed.
    ///   - range: Range from which attribute should be removed.
    public func removeAttribute(_ name: NSAttributedString.Key, at range: NSRange) {
        self.removeAttributes([name], at: range)
    }
}

extension EditorView: DefaultTextFormattingProviding { }

extension EditorView: RichTextViewDelegate {
    func richTextView(_ richTextView: RichTextView, didChangeSelection range: NSRange, attributes: [NSAttributedString.Key: Any], contentType: EditorContent.Name) {
        delegate?.editor(self, didChangeSelectionAt: range, attributes: attributes, contentType: contentType)
        editorContextDelegate?.editor(self, didChangeSelectionAt: range, attributes: attributes, contentType: contentType)
    }

    func richTextView(_ richTextView: RichTextView, shouldHandle key: EditorKey, modifierFlags: UIKeyModifierFlags, at range: NSRange, handled: inout Bool) {
        delegate?.editor(self, shouldHandle: key, at: range, handled: &handled)
        editorContextDelegate?.editor(self, shouldHandle: key, at: range, handled: &handled)
    }

    func richTextView(_ richTextView: RichTextView, didReceive key: EditorKey, modifierFlags: UIKeyModifierFlags, at range: NSRange) {
        textProcessor?.activeProcessors.forEach { processor in
            processor.handleKeyWithModifiers(editor: self, key: key, modifierFlags: modifierFlags, range: range)
        }
        delegate?.editor(self, didReceiveKey: key, at: range)
        editorContextDelegate?.editor(self, didReceiveKey: key, at: range)
    }

    func richTextView(_ richTextView: RichTextView, didReceiveFocusAt range: NSRange) {
        delegate?.editor(self, didReceiveFocusAt: range)
        editorContextDelegate?.editor(self, didReceiveFocusAt: range)
    }

    func richTextView(_ richTextView: RichTextView, didLoseFocusFrom range: NSRange) {
        delegate?.editor(self, didLoseFocusFrom: range)
        editorContextDelegate?.editor(self, didLoseFocusFrom: range)
    }

    func richTextView(_ richTextView: RichTextView, didChangeTextAtRange range: NSRange) {
        delegate?.editor(self, didChangeTextAt: range)
        editorContextDelegate?.editor(self, didChangeTextAt: range)
    }

    func richTextView(_ richTextView: RichTextView, didFinishLayout finished: Bool) {
        guard finished else { return }
        relayoutAttachments()
    }

    func richTextView(_ richTextView: RichTextView, selectedRangeChangedFrom oldRange: NSRange?, to newRange: NSRange?) {
        textProcessor?.activeProcessors.forEach{ $0.selectedRangeChanged(editor: self, oldRange: oldRange, newRange: newRange) }
    }

    func richTextView(_ richTextView: RichTextView, didTapAtLocation location: CGPoint, characterRange: NSRange?) { }
}

extension EditorView {
    func invalidateLayout(for range: NSRange) {
        richTextView.invalidateLayout(for: range)
    }

    func relayoutAttachments() {
        richTextView.enumerateAttribute(.attachment, in: NSRange(location: 0, length: richTextView.contentLength), options: .longestEffectiveRangeNotRequired) { (attach, range, _) in
            guard let attachment = attach as? Attachment else { return }

            // Remove attachment from container if it is already added to another Editor
            // for e.g. when moving text with attachment into another attachment
            if attachment.containerEditorView != self {
                attachment.removeFromContainer()
            }

            var frame = richTextView.boundingRect(forGlyphRange: range)
            frame.origin.y += self.textContainerInset.top

            var size = attachment.frame.size
            if size == .zero,
                let contentSize = attachment.contentView?.systemLayoutSizeFitting(bounds.size) {
                size = contentSize
            }

            frame = CGRect(origin: frame.origin, size: size)

            if attachment.isRendered == false {
                attachment.render(in: self)
                if let focusable = attachment.contentView as? Focusable {
                    focusable.setFocus()
                }
            }
            attachment.frame = frame
        }
    }
}

public extension EditorView {
    /// Creates a `RendererView` from current `EditorView`
    /// - Returns:
    /// `RendererView` for the Editor
    func convertToRenderer() -> RendererView {
        return RendererView(editor: self)
    }

    /// Determines if the given command can be executed on the current editor. The command is allowed to be executed if
    /// `requiresSupportedCommandsRegistration` is false or if the command has been registered with the editor.
    /// - Parameter command: Command to validate
    /// - Returns:
    /// `true` if the command is registered with the Editor.
    func isCommandRegistered(_ name: CommandName) -> Bool {
        return registeredCommands?.contains { $0.name == name } ?? true
    }
}<|MERGE_RESOLUTION|>--- conflicted
+++ resolved
@@ -342,14 +342,11 @@
         set { richTextView.linkTextAttributes = newValue }
     }
 
-<<<<<<< HEAD
     public var listIndent: CGFloat {
         get { richTextView.listIndent }
         set { richTextView.listIndent = newValue }
     }
 
-=======
->>>>>>> aebba2e4
     public var sequenceGenerators: [SequenceGenerator] {
         get { richTextView.sequenceGenerators }
         set { richTextView.sequenceGenerators = newValue }
