//
//  EditorView.swift
//  Proton
//
//  Created by Rajdeep Kwatra on 5/1/20.
//  Copyright © 2020 Rajdeep Kwatra. All rights reserved.
//
//  Licensed under the Apache License, Version 2.0 (the "License");
//  you may not use this file except in compliance with the License.
//  You may obtain a copy of the License at
//
//    http://www.apache.org/licenses/LICENSE-2.0
//
//  Unless required by applicable law or agreed to in writing, software
//  distributed under the License is distributed on an "AS IS" BASIS,
//  WITHOUT WARRANTIES OR CONDITIONS OF ANY KIND, either express or implied.
//  See the License for the specific language governing permissions and
//  limitations under the License.
//

import Foundation
import UIKit

/// Describes an object interested in observing the bounds of a view. `Attachment` is `BoundsObserving` and reacts to
/// changes in the bounds of views hosted within the `Attachment`. Any view contained in the `Attachment` that is capable of
/// changing its bounds must define and set `BoundsObserving` to `Attachment`.

/// ### Usage Example ###
/// ```
///  class MyAttachmentView: UIView {
///  weak var boundsObserver: BoundsObserving?
///
///  override var bounds: CGRect {
///      didSet {
///          guard oldValue != bounds else { return }
///          boundsObserver?.didChangeBounds(bounds)
///      }
///     }
///  }
///
///  let myView = MyAttachmentView()
///  let attachment = Attachment(myView, size: .matchContent)
///  myView.boundsObserver = attachment
/// ```
public protocol BoundsObserving: AnyObject {
    /// Lets the observer know that bounds of current object have changed
    /// - Parameter bounds: New bounds
    func didChangeBounds(_ bounds: CGRect)
}

/// Representation of a line of text in `EditorView`. A line is defined as a single fragment starting from the beginning of
/// bounds of `EditorView` to the end. A line may have any number of characters based on the contents in the `EditorView`.
/// - Note:
/// A line does not represent a full sentence in the `EditorView` but instead may start and/or end in the middle of
/// another based on how the content is laid  out in the `EditorView`.
public struct EditorLine {

    /// Text contained in the current line.
    public let text: NSAttributedString

    /// Range of text in the `EditorView` for the current line.
    public let range: NSRange

    /// Determines if the current line starts with given text.
    /// Text comparison is case-sensitive.
    /// - Parameter text: Text to compare
    /// - Returns:
    /// `true` if the current line text starts with the given string.
    public func startsWith(_ text: String) -> Bool {
        return self.text.string.hasPrefix(text)
    }

    /// Determines if the current line ends with given text.
    /// Text comparison is case-sensitive.
    /// - Parameter text: Text to compare
    /// - Returns:
    /// `true` if the current line text ends with the given string.
    public func endsWith(_ text: String) -> Bool {
        self.text.string.hasSuffix(text)
    }

    // EditorLine may only be initialized internally
    init(text: NSAttributedString, range: NSRange) {
        self.text = text
        self.range = range
    }
}

/// A scrollable, multiline text region capable of resizing itself based of the height of the content. Maximum height of `EditorView`
/// may be restricted using an absolute value or by using auto-layout constraints. Instantiation of `EditorView` is simple and straightforward
/// and can be used to host simple formatted text or complex layout containing multiple nested `EditorView` via use of `Attachment`.
open class EditorView: UIView {
    let richTextView: RichTextView

    let context: RichTextViewContext

    var editorContextDelegate: EditorViewDelegate? {
        get { editorViewContext.delegate }
    }

    /// Context for the current Editor
    public let editorViewContext: EditorViewContext

    var textProcessor: TextProcessor?

    /// An object interested in responding to editing and focus related events in the `EditorView`.
    public weak var delegate: EditorViewDelegate?

    /// List of commands supported by the editor.
    /// - Note:
    /// * To support any command, set value to nil. Default behaviour.
    /// * To prevent any command to be executed, set value to be an empty array.
    public var registeredCommands: [EditorCommand]?

    /// Delegate to manage visibility of default(inbuilt) actions in the editor. These actions are same as what is shown in
    /// `UITextView` Edit menu and when returned by the delegate, will show and execute based on default behaviour.
    ///
    /// - Note:
    /// To change behavior of a predefined selector like copy or paste, the selector must be overridden in the conformance
    /// of`MenuDelegate` with the intended behavior.
    public var menuDelegate: MenuDelegate? {
        get { richTextView.menuDelegate }
        set { richTextView.menuDelegate = newValue }
    }

    // Making this a convenience init fails the test `testRendersWidthRangeAttachment` as the init of a class subclassed from
    // `EditorView` is returned as type `EditorView` and not the class itself, causing the test to fail.
    /// Initializes the EditorView
    /// - Parameters:
    ///   - frame: Frame to be used for `EditorView`.
    ///   - context: Optional context to be used. `EditorViewContext` is link between `EditorCommandExecutor` and the `EditorView`.
    ///   `EditorCommandExecutor` needs to have same context as the `EditorView` to execute a command on it. Unless you need to have
    ///    restriction around some commands to be restricted in execution on certain specific editors, the default value may be used.
    ///   - growsInfinitely: `true` will optimise for full-height without scroll bars
    public init(frame: CGRect = .zero, context: EditorViewContext = .shared, growsInfinitely: Bool = false) {
        self.context = context.richTextViewContext
        self.editorViewContext = context
        self.richTextView = RichTextView(frame: frame, context: self.context, growsInfinitely: growsInfinitely)

        super.init(frame: frame)

        self.textProcessor = TextProcessor(editor: self)
        self.richTextView.textProcessor = textProcessor
        setup()
    }

    init(frame: CGRect, richTextViewContext: RichTextViewContext, growsInfinitely: Bool = false) {
        self.context = richTextViewContext
        self.richTextView = RichTextView(frame: frame, context: context, growsInfinitely: growsInfinitely)
        self.editorViewContext = .null
        super.init(frame: frame)

        self.textProcessor = TextProcessor(editor: self)
        self.richTextView.textProcessor = textProcessor
        setup()
    }

    /// Input accessory view to be used
    open var editorInputAccessoryView: UIView? {
        get { richTextView.inputAccessoryView }
        set { richTextView.inputAccessoryView = newValue }
    }

    /// Input view to be used
    open var editorInputView: UIView? {
        get { richTextView.inputView }
        set { richTextView.inputView = newValue }
    }

    required public init?(coder aDecoder: NSCoder) {
        fatalError("init(coder:) has not been implemented")
    }

    /// List of all the registered `TextProcessors` in the `EditorView`. This may be used by nested `EditorView` to inherit all the
    /// text processors from the container `EditorView`.
    /// ### Usage example ###
    /// ```
    /// func execute(on editor: EditorView) {
    ///     let attachment = PanelAttachment(frame: .zero)
    ///     let panel = attachment.view
    ///     panel.editor.registerProcessors(editor.registeredProcessors)
    ///     editor.insertAttachment(in: editor.selectedRange, attachment: attachment)
    /// }
    /// ```
    public var registeredProcessors: [TextProcessing] {
        return textProcessor?.activeProcessors ?? []
    }

    public var selectedTextRange: UITextRange? {
        get { richTextView.selectedTextRange }
        set { richTextView.selectedTextRange = newValue }
    }

    /// Placeholder text for the `EditorView`. The value can contain any attributes which is natively
    /// supported in the `NSAttributedString`.
    public var placeholderText: NSAttributedString? {
        get { richTextView.placeholderText }
        set { richTextView.placeholderText = newValue }
    }

    /// Gets or sets insets for additional scroll area around the content. Default value is UIEdgeInsetsZero.
    public var contentInset: UIEdgeInsets {
        get { richTextView.contentInset }
        set { richTextView.contentInset = newValue }
    }

    /// Gets or sets the insets for the text container's layout area within the editor's content area
    public var textContainerInset: UIEdgeInsets {
        get { richTextView.textContainerInset }
        set { richTextView.textContainerInset = newValue }
    }

    /// The types of data converted to tappable URLs in the editor view.
    public var dataDetectorTypes: UIDataDetectorTypes {
        get { richTextView.dataDetectorTypes }
        set { richTextView.dataDetectorTypes = newValue }
    }

    /// Length of content within the Editor.
    /// - Note:
    /// An attachment is only counted as a single character. Content length does not include
    /// length of content within the Attachment that is hosting another `EditorView`.
    public var contentLength: Int {
        return attributedText.length
    }

    /// Determines if the `EditorView` is editable or not.
    public var isEditable: Bool {
        get { richTextView.isEditable }
        set { richTextView.isEditable = newValue }
    }

    /// Determines if the editor is empty.
    public var isEmpty: Bool {
        return richTextView.attributedText.length == 0
    }

    /// Current line information based the caret position or selected range. If the selected range spans across multiple
    /// lines, only the line information of the line containing the start of the range is returned.
    public var currentLine: EditorLine? {
        return editorLineFrom(range: richTextView.currentLineRange )
    }

    /// First line of content in the Editor. Nil if editor is empty.
    public var firstLine: EditorLine? {
        return editorLineFrom(range: NSRange(location: 1, length: 0) )
    }

    /// Last line of content in the Editor. Nil if editor is empty.
    public var lastLine: EditorLine? {
        return editorLineFrom(range: NSRange(location: contentLength - 1, length: 0) )
    }

    /// Selected text in the editor.
    public var selectedText: NSAttributedString {
        return attributedText.attributedSubstring(from: selectedRange)
    }

    /// Background color for the editor.
    public override var backgroundColor: UIColor? {
        didSet {
            richTextView.backgroundColor = backgroundColor
        }
    }

    /// Default font to be used by the Editor. A font may be overridden on whole or part of content in `EditorView` by an `EditorCommand` or
    /// `TextProcessing` conformances.
    public var font: UIFont = UIFont.preferredFont(forTextStyle: .body) {
        didSet { richTextView.typingAttributes[.font] = font }
    }

    /// Default paragraph style to be used by the Editor. The style may be overridden on whole or part of content in
    /// `EditorView` by an `EditorCommand` or `TextProcessing` conformances.
    public var paragraphStyle: NSMutableParagraphStyle = NSMutableParagraphStyle() {
        didSet { richTextView.typingAttributes[.paragraphStyle] = paragraphStyle }
    }

    /// Default text color to be used by the Editor. The color may be overridden on whole or part of content in
    /// `EditorView` by an `EditorCommand` or `TextProcessing` conformances.
    public var textColor: UIColor {
        get { richTextView.textColor ?? richTextView.defaultTextColor }
        set { richTextView.textColor = newValue }
    }

    /// Maximum height that the `EditorView` can expand to. After reaching the maximum specified height, the editor becomes scrollable.
    /// - Note:
    /// If both auto-layout constraints and `maxHeight` are used, the lower of the two height would be used as maximum allowed height.
    public var maxHeight: CGFloat {
        get { richTextView.maxHeight }
        set { richTextView.maxHeight = newValue }
    }

    /// Text to be set in the `EditorView`
    public var attributedText: NSAttributedString {
        get { richTextView.attributedText }
<<<<<<< HEAD
        set {
            // Focus needs to be set in the Editor without which the
            // encode command fails on macOS
//            richTextView.becomeFirstResponder()
            richTextView.attributedText = newValue
        }
=======
        set { richTextView.attributedText = newValue }
>>>>>>> 4d61a814
    }

    /// Determines if the selection handles should be shown when `selectedRange` is set programatically. Defaults is `true`.
    public var enableSelectionHandles = true

    /// Gets or sets the selected range in the `EditorView`.
    public var selectedRange: NSRange {
        get { richTextView.selectedRange }
        set {
            if enableSelectionHandles {
                richTextView.select(self)
            }
            richTextView.selectedRange = newValue
        }
    }

    /// Typing attributes to be used. Automatically resets when the selection changes.
    /// To apply an attribute in the current position such that it is applied as text is typed,
    /// the attribute must be added to `typingAttributes` collection.
    public var typingAttributes: [NSAttributedString.Key: Any] {
        get { richTextView.typingAttributes }
        set { richTextView.typingAttributes = newValue }
    }

    /// An object interested in observing the changes in bounds of the `Editor`, typically an `Attachment`.
    public var boundsObserver: BoundsObserving? {
        get { richTextView.boundsObserver }
        set { richTextView.boundsObserver = newValue }
    }

    /// Gets and sets the content offset.
    public var contentOffset: CGPoint {
        get { richTextView.contentOffset }
        set { richTextView.contentOffset = newValue }
    }

    /// The attributes to apply to links.
    public var linkTextAttributes: [NSAttributedString.Key: Any]! {
        get { richTextView.linkTextAttributes }
        set { richTextView.linkTextAttributes = newValue }
    }

    /// Range of end of text in the `EditorView`. The range has always has length of 0.
    public var textEndRange: NSRange {
        return richTextView.textEndRange
    }

    /// Determines if the current Editor is contained in an attachment
    public var isContainedInAnAttachment: Bool {
        return getAttachmentContentView(view: superview) != nil
    }

    /// Name of the content if the Editor is contained within an `Attachment`.
    /// This is done by recursive look-up of views in the `Attachment` content view
    /// i.e. the Editor may be nested in subviews within the contentView of Attachment.
    /// The value is nil if the Editor is not contained within an `Attachment`.
    public var contentName: EditorContent.Name? {
        return getAttachmentContentView(view: superview)?.name
    }

    /// Returns the visible text range.
    public var visibleRange: NSRange {
        return richTextView.visibleRange
    }

    /// Attachment containing the current Editor.
    public var containerAttachment: Attachment? {
        return getAttachmentContentView(view: superview)?.attachment
    }

    /// Nesting level of current Editor within other attachments containing Editors.
    /// 0 indicates that the Editor is not contained in an attachment.
    public var nestingLevel: Int {
        var nestingLevel = 0
        var containerEditor = containerAttachment?.containerEditorView
        while containerEditor != nil {
            nestingLevel += 1
            containerEditor = containerEditor?.containerAttachment?.containerEditorView
        }
        return nestingLevel
    }

    /// Clears the contents in the Editor.
    public func clear() {
        self.attributedText = NSAttributedString()
    }

    /// The autocorrection style for the text object.
    /// The default value for this property is `UITextAutocorrectionType.no`.
    public var autocorrectionType: UITextAutocorrectionType {
        get { richTextView.autocorrectionType }
        set { richTextView.autocorrectionType = newValue }
    }
    
    private func getAttachmentContentView(view: UIView?) -> AttachmentContentView? {
        guard let view = view else { return nil }
        if let attachmentContentView = view.superview as? AttachmentContentView {
            return attachmentContentView
        }
        return getAttachmentContentView(view: view.superview)
    }

    private func setup() {
        richTextView.autocorrectionType = .no

        richTextView.translatesAutoresizingMaskIntoConstraints = false
        richTextView.defaultTextFormattingProvider = self
        richTextView.richTextViewDelegate = self

        addSubview(richTextView)
        NSLayoutConstraint.activate([
            richTextView.topAnchor.constraint(equalTo: topAnchor),
            richTextView.bottomAnchor.constraint(equalTo: bottomAnchor),
            richTextView.leadingAnchor.constraint(equalTo: leadingAnchor),
            richTextView.trailingAnchor.constraint(equalTo: trailingAnchor),
        ])

        typingAttributes = [
            .font: font,
            .paragraphStyle: paragraphStyle
        ]
        richTextView.adjustsFontForContentSizeCategory = true
    }

    /// Asks the view to calculate and return the size that best fits the specified size.
    /// - Parameter size: The size for which the view should calculate its best-fitting size.
    /// - Returns:
    /// A new size that fits the receiver’s subviews.
    override open func sizeThatFits(_ size: CGSize) -> CGSize {
        return richTextView.sizeThatFits(size)
    }

    /// Asks UIKit to make this object the first responder in its window.
    /// - Returns:
    /// `true` if this object is now the first-responder or `false` if it is not.
    @discardableResult
    public override func becomeFirstResponder() -> Bool {
        return richTextView.becomeFirstResponder()
    }
    
    public override func traitCollectionDidChange(_ previousTraitCollection: UITraitCollection?) {
        super.traitCollectionDidChange(previousTraitCollection)
        if previousTraitCollection?.preferredContentSizeCategory != traitCollection.preferredContentSizeCategory {
            // Recalculate fonts!?
        }
    }

    /// Gets the line preceding the given line. Nil if the given line is invalid or is first line
    /// - Parameter line: Reference line
    /// - Returns:
    /// `EditorLine` after the given line. Nil if the Editor is empty or given line is last line in the Editor.
    public func lineAfter(_ line: EditorLine) -> EditorLine? {
        let lineRange = line.range
        let nextLineStartRange = NSRange(location: lineRange.location + lineRange.length + 1, length: 0)
        guard nextLineStartRange.isValidIn(richTextView) else { return nil }
        return editorLineFrom(range: nextLineStartRange)
    }

    /// Gets the line after the given line. Nil if the given line is invalid or is last line
    /// - Parameter line: Reference line
    /// - Returns:
    /// `EditorLine` before the given line. Nil if the Editor is empty or given line is first line in the Editor.
    public func lineBefore(_ line: EditorLine) -> EditorLine? {
        let lineRange = line.range
        let previousLineStartRange = NSRange(location: lineRange.location - 1, length: 0)
        guard previousLineStartRange.isValidIn(richTextView) else { return nil }
        return editorLineFrom(range: previousLineStartRange)
    }

    private func editorLineFrom(range: NSRange?) -> EditorLine? {
        guard let range = range,
            let lineRange = richTextView.lineRange(from: range.location) else { return nil }

        let text = attributedText.attributedSubstring(from: lineRange)
        return EditorLine(text: text, range: lineRange)
    }

    /// Returns the rectangles for line fragments spanned by the range. Based on the span of the range,
    /// multiple rectangles may be returned.
    /// - Parameter range: Range to be queried.
    /// - Returns:
    /// Array of rectangles for the given range.
    public func rects(for range: NSRange) -> [CGRect] {
        guard let textRange = range.toTextRange(textInput: richTextView) else { return [] }
        let rects = richTextView.selectionRects(for: textRange)
        return rects.map { $0.rect }
    }

    /// Returns the caret rectangle for given position in the editor content.
    /// - Parameter position: Location to be queried within the editor content.
    /// - Note:
    ///  If the location is beyond the bounds of content length, the last valid position is used to get caret rectangle. This function
    ///  only returns the rectangle denoting the caret positioning. The actual caret is not moved and no new carets are drawn.
    /// - Returns:
    /// Rectangle for caret based on the line height and given location.
    public func caretRect(for position: Int) -> CGRect {
        let textPosition = richTextView.position(from: richTextView.beginningOfDocument, offset: position) ?? richTextView.endOfDocument
        return richTextView.caretRect(for: textPosition)
    }

    /// Gets the word from text at given location in editor content
    /// - Parameter location: Location to be queried.
    /// - Returns:
    /// Word  at the given location. Nil is there's no content.
    public func word(at location: Int) -> NSAttributedString? {
        return richTextView.wordAt(location)
    }

    /// Inserts an `Attachment` in the `EditorView`.
    /// - Parameters:
    ///   - range: Range where the `Attachment` should be inserted. If the range contains existing content, the content
    ///   will be replaced by the `Attachment`.
    ///   - attachment: Attachment to be inserted.
    public func insertAttachment(in range: NSRange, attachment: Attachment) {
        // TODO: handle undo
        richTextView.insertAttachment(in: range, attachment: attachment)
    }

    /// Sets the focus in the `EditorView`
    public func setFocus() {
        richTextView.becomeFirstResponder()
    }

    /// Makes the `EditorView` lose focus.
    public func resignFocus() {
        richTextView.resignFirstResponder()
    }

    /// Makes the `EditorView` scroll to given range such that it is visible. No-op if the range is already visible.
    /// - Parameter range: Range of content to scroll to.
    public func scrollRangeToVisible(_ range: NSRange) {
        richTextView.scrollRangeToVisible(range)
    }

    /// Makes the `EditorView` scroll to given range such that it is visible. No-op if the range is already visible.
    /// - Parameter range: Range of content to scroll to.
    public func scrollRectToVisible(_ rect: CGRect, animated: Bool) {
        richTextView.scrollRectToVisible(rect, animated: animated)
    }

    /// Gets the contents within the `Editor`.
    /// - Parameter range: Range to be enumerated to get the contents. If no range is specified, entire content range is
    /// enumerated.
    public func contents(in range: NSRange? = nil) -> [EditorContent] {
        let contents = richTextView.contents(in: range)
        return Array(contents)
    }

    /// Transforms `EditorContent` into given type. This function can also be used to encode content into a different type for  e.g. encoding the contents to JSON. Encoding
    /// is  a type of transformation that can also be decoded.
    /// - Parameter range: Range of `Editor` to transform the contents. By default, entire range is used.
    /// - Parameter transformer: Transformer capable of transforming `EditorContent` to given type
    /// - Returns:
    /// Array of transformed contents based on given transformer.
    public func transformContents<T: EditorContentEncoding>(in range: NSRange? = nil, using transformer: T) -> [T.EncodedType] {
        return richTextView.transformContents(in: range, using: transformer)
    }

    /// Replaces the given range of content with the attributedString provided.
    /// - Parameters:
    ///   - range: Range to replace.
    ///   - attributedString: Text to replace the range of content with.
    public func replaceCharacters(in range: NSRange, with attributedString: NSAttributedString) {
        richTextView.replaceCharacters(in: range, with: attributedString)
    }

    /// Replaces the characters in the given range with the string provided.
    /// - Attention:
    /// The string provided will use the default `font` and `paragraphStyle` set in the `EditorView`. It will not retain any other attributes already applied on
    /// the range of text being replaced by the `string`. If you would like add any other attributes, it is best to use `replaceCharacters` with the parameter value of
    /// type `NSAttributedString` that may have additional attributes defined, as well as customised `font` and `paragraphStyle` applied.
    /// - Parameter range: Range of text to replace. For an empty `EditorView`, you may pass `NSRange.zero` to insert text at the beginning.
    /// - Parameter string: String to replace the range of text with. The string will use default `font` and `paragraphStyle` defined in the `EditorView`.
    public func replaceCharacters(in range: NSRange, with string: String) {
        let attributedString = NSAttributedString(string: string, attributes: [
            .paragraphStyle: paragraphStyle,
            .font: font,
            .foregroundColor: textColor
        ])
        richTextView.replaceCharacters(in: range, with: attributedString)
    }

    /// Appends the given attributed text to the end of content in `EditorView`.
    /// - Parameter attributedString: Text to append.
    public func appendCharacters(_ attributedString: NSAttributedString) {
        replaceCharacters(in: textEndRange, with: attributedString)
    }

    /// Appends the given attributed text to the end of content in `EditorView`.
    /// - Parameter string: Text to append.
    public func appendCharacters(_ string: String) {
        richTextView.replaceCharacters(in: textEndRange, with: string)
    }

    /// Registers the given text processor with the editor.
    /// - Parameter processor: Text processor to register
    public func registerProcessor(_ processor: TextProcessing) {
        textProcessor?.register(processor)
    }

    /// Unregisters the given text processor from the editor.
    /// - Parameter processor: Text processor to unregister
    public func unregisterProcessor(_ processor: TextProcessing) {
        textProcessor?.unregister(processor)
    }

    /// Registers the given text processors with the editor.
    /// - Parameter processors: Text processors to register
    public func registerProcessors(_ processors: [TextProcessing]) {
        textProcessor?.register(processors)
    }

    /// Unregisters the given text processors from the editor.
    /// - Parameter processors: Text processors to unregister
    public func unregisterProcessors(_ processors: [TextProcessing]) {
        textProcessor?.unregister(processors)
    }

    /// Registers the given commands with the Editor. Only registered commands can be executed if any is added to the Editor.
    /// - Parameter commands: Commands to register
    public func registerCommands(_ commands: [EditorCommand]) {
        if registeredCommands == nil {
            registeredCommands = []
        }

        // cleanup the array being passed in to include only the last command for registration
        // if more than one commands have same name
        var commandsToRegister = [EditorCommand]()
        for c in commands {
            if commandsToRegister.contains (where: { $0.name == c.name }) {
                commandsToRegister.removeAll { $0.name == c.name }
            }
            commandsToRegister.append(c)
        }

        registeredCommands?.removeAll { c in
            commandsToRegister.contains { $0.name == c.name }
        }

        registeredCommands?.append(contentsOf: commandsToRegister)
    }

    /// Unregisters the given commands from the Editor. When all commands are unregistered, any command can be executed on the editor.
    /// - Parameter commands: Commands to unregister
    public func unregisterCommands(_ commands: [EditorCommand]) {
        registeredCommands?.removeAll { c in
            commands.contains { $0.name == c.name }
        }
        if registeredCommands?.count == 0 {
            registeredCommands = nil
        }
    }

    /// Registers the given command with the Editor. Only registered commands can be executed if any is added to the Editor.
    /// - Parameter commands: Command to register
    public func registerCommand(_ command: EditorCommand) {
        registerCommands([command])
    }

    /// Unregisters the given command from the Editor. When all commands are unregistered, any command can be executed on the editor.
    /// - Parameter commands: Command to unregister
    public func unregisterCommand(_ command: EditorCommand) {
        unregisterCommands([command])
    }

    open override func canPerformAction(_ action: Selector, withSender sender: Any?) -> Bool {
        return richTextView.canPerformAction(action, withSender: sender)
    }
}

extension EditorView {

    /// Adds given attributes to the range provided. If the range already contains a value for an attribute being provided,
    /// existing value will be overwritten by the new value provided in the attributes.
    /// - Parameters:
    ///   - attributes: Attributes to be added.
    ///   - range: Range on which attributes should be applied to.
    public func addAttributes(_ attributes: [NSAttributedString.Key: Any], at range: NSRange) {
        self.richTextView.addAttributes(attributes, range: range)
        self.richTextView.enumerateAttribute(.attachment, in: range, options: .longestEffectiveRangeNotRequired) { value, rangeInContainer, _ in
            if let attachment = value as? Attachment {
                attachment.addedAttributesOnContainingRange(rangeInContainer: rangeInContainer, attributes: attributes)
            }
        }
    }

    /// Removes the given attributes from the range provided. If the attribute does not exist in the range, it will be a no-op.
    /// - Parameters:
    ///   - attributes: Attributes to remove.
    ///   - range: Range to remove the attributes from.
    public func removeAttributes(_ attributes: [NSAttributedString.Key], at range: NSRange) {
        self.richTextView.removeAttributes(attributes, range: range)
        self.richTextView.enumerateAttribute(.attachment, in: range, options: .longestEffectiveRangeNotRequired) { value, rangeInContainer, _ in
            if let attachment = value as? Attachment {
                attachment.removedAttributesFromContainingRange(rangeInContainer: rangeInContainer, attributes: attributes)
            }
        }
    }

    /// Adds given attribute to the range provided. If the attribute already exists in the range, it will be overwritten with the new value provided here.
    /// - Parameters:
    ///   - name: Key of the attribute to add.
    ///   - value: Value of the attribute.
    ///   - range: Range to which attribute should be added.
    public func addAttribute(_ name: NSAttributedString.Key, value: Any, at range: NSRange) {
        self.addAttributes([name: value], at: range)
    }

    /// Removes the attribute from given range. If the attribute does not exist in the range, it is a no-op.
    /// - Parameters:
    ///   - name: Key of attribute to be removed.
    ///   - range: Range from which attribute should be removed.
    public func removeAttribute(_ name: NSAttributedString.Key, at range: NSRange) {
        self.removeAttributes([name], at: range)
    }
}

extension EditorView: DefaultTextFormattingProviding { }

extension EditorView: RichTextViewDelegate {
    func richTextView(_ richTextView: RichTextView, didChangeSelection range: NSRange, attributes: [NSAttributedString.Key: Any], contentType: EditorContent.Name) {
        delegate?.editor(self, didChangeSelectionAt: range, attributes: attributes, contentType: contentType)
        editorContextDelegate?.editor(self, didChangeSelectionAt: range, attributes: attributes, contentType: contentType)
    }

    func richTextView(_ richTextView: RichTextView, didReceiveKey key: EditorKey, modifierFlags: UIKeyModifierFlags, at range: NSRange, handled: inout Bool) {
        guard modifierFlags.isEmpty else {
            textProcessor?.activeProcessors.forEach { processor in
                processor.handleKeyWithModifiers(editor: self, key: key, modifierFlags: modifierFlags, range: range)
            }
            return
        }
        delegate?.editor(self, didReceiveKey: key, at: range, handled: &handled)
        editorContextDelegate?.editor(self, didReceiveKey: key, at: range, handled: &handled)
    }

    func richTextView(_ richTextView: RichTextView, didReceiveFocusAt range: NSRange) {
        delegate?.editor(self, didReceiveFocusAt: range)
        editorContextDelegate?.editor(self, didReceiveFocusAt: range)
    }

    func richTextView(_ richTextView: RichTextView, didLoseFocusFrom range: NSRange) {
        delegate?.editor(self, didLoseFocusFrom: range)
        editorContextDelegate?.editor(self, didLoseFocusFrom: range)
    }

    func richTextView(_ richTextView: RichTextView, didChangeTextAtRange range: NSRange) {
        delegate?.editor(self, didChangeTextAt: range)
        editorContextDelegate?.editor(self, didChangeTextAt: range)
    }

    func richTextView(_ richTextView: RichTextView, didFinishLayout finished: Bool) {
        guard finished else { return }
        relayoutAttachments()
    }

    func richTextView(_ richTextView: RichTextView, selectedRangeChangedFrom oldRange: NSRange?, to newRange: NSRange?) {
        textProcessor?.activeProcessors.forEach{ $0.selectedRangeChanged(editor: self, oldRange: oldRange, newRange: newRange) }
    }

    func richTextView(_ richTextView: RichTextView, didTapAtLocation location: CGPoint, characterRange: NSRange?) { }
}

extension EditorView {
    func invalidateLayout(for range: NSRange) {
        richTextView.invalidateLayout(for: range)
    }

    func relayoutAttachments() {
        richTextView.enumerateAttribute(.attachment, in: NSRange(location: 0, length: richTextView.contentLength), options: .longestEffectiveRangeNotRequired) { (attach, range, _) in
            guard let attachment = attach as? Attachment else { return }

            // Remove attachment from container if it is already added to another Editor
            // for e.g. when moving text with attachment into another attachment
            if attachment.containerEditorView != self {
                attachment.removeFromContainer()
            }

            var frame = richTextView.boundingRect(forGlyphRange: range)
            frame.origin.y += self.textContainerInset.top

            var size = attachment.frame.size
            if size == .zero,
                let contentSize = attachment.contentView?.systemLayoutSizeFitting(bounds.size) {
                size = contentSize
            }

            frame = CGRect(origin: frame.origin, size: size)

            if attachment.isRendered == false {
                attachment.render(in: self)
                if let focusable = attachment.contentView as? Focusable {
                    focusable.setFocus()
                }
            }
            attachment.frame = frame
        }
    }
}

public extension EditorView {
    /// Creates a `RendererView` from current `EditorView`
    /// - Returns:
    /// `RendererView` for the Editor
    func convertToRenderer() -> RendererView {
        return RendererView(editor: self)
    }

    /// Determines if the given command can be executed on the current editor. The command is allowed to be executed if
    /// `requiresSupportedCommandsRegistration` is false or if the command has been registered with the editor.
    /// - Parameter command: Command to validate
    /// - Returns:
    /// `true` if the command is registered with the Editor.
    func isCommandRegistered(_ name: CommandName) -> Bool {
        return registeredCommands?.contains { $0.name == name } ?? true
    }
}<|MERGE_RESOLUTION|>--- conflicted
+++ resolved
@@ -293,16 +293,7 @@
     /// Text to be set in the `EditorView`
     public var attributedText: NSAttributedString {
         get { richTextView.attributedText }
-<<<<<<< HEAD
-        set {
-            // Focus needs to be set in the Editor without which the
-            // encode command fails on macOS
-//            richTextView.becomeFirstResponder()
-            richTextView.attributedText = newValue
-        }
-=======
         set { richTextView.attributedText = newValue }
->>>>>>> 4d61a814
     }
 
     /// Determines if the selection handles should be shown when `selectedRange` is set programatically. Defaults is `true`.
