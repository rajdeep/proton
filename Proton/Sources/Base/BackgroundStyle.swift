//
//  BackgroundStyle.swift
//  Proton
//
//  Created by Rajdeep Kwatra on 11/5/20.
//  Copyright © 2020 Rajdeep Kwatra. All rights reserved.
//
//  Licensed under the Apache License, Version 2.0 (the "License");
//  you may not use this file except in compliance with the License.
//  You may obtain a copy of the License at
//
//    http://www.apache.org/licenses/LICENSE-2.0
//
//  Unless required by applicable law or agreed to in writing, software
//  distributed under the License is distributed on an "AS IS" BASIS,
//  WITHOUT WARRANTIES OR CONDITIONS OF ANY KIND, either express or implied.
//  See the License for the specific language governing permissions and
//  limitations under the License.
//

import Foundation
import UIKit

/// Shadow style for `backgroundStyle` attribute
public class ShadowStyle {

    /// Color of the shadow
    public let color: UIColor

    /// Shadow offset
    public let offset: CGSize

    /// Shadow blur
    public let blur: CGFloat

    public init(color: UIColor, offset: CGSize, blur: CGFloat) {
        self.color = color
        self.offset = offset
        self.blur = blur
    }
}

<<<<<<< HEAD
/// Border style for background attribute
public struct BorderStyle {

    /// Color of the border
    public let color: UIColor

    /// Width of the border
    public let width: CGFloat

    public init(color: UIColor, width: CGFloat) {
        self.color = color
        self.width = width
    }
}

/// Additional style for background color attribute. Adding `BackgroundStyle` attribute in addition to
/// `backgroundColor` attribute will apply shadow and rounded corners as specified.
=======
/// Border style for `backgroundStyle` attribute
public class BorderStyle {

    /// Color of border
    public let color: UIColor

    /// Width of the border
    public let lineWidth: CGFloat

    public init(lineWidth: CGFloat, color: UIColor) {
        self.lineWidth = lineWidth
        self.color = color
    }
}

/// Style for background color attribute. Adding `backgroundStyle` attribute will add border, background and shadow
/// as per the styles specified.
/// - Important:
/// This attribute is separate from `backgroundColor` attribute. Applying `backgroundColor` takes precedence over backgroundStyle`
/// i.e. the background color shows over color of `backgroundStyle` and will not show rounded corners.
>>>>>>> ea9684be
/// - Note:
/// Ideally `backgroundStyle` may be used instead of `backgroundColor` as it can mimic standard background color as well as
/// border, shadow and rounded corners.
public class BackgroundStyle {

    /// Background color
    public let color: UIColor

    /// Corner radius of the background
    public let cornerRadius: CGFloat

    /// Optional border style for the background
    public let border: BorderStyle?

    /// Optional shadow style for the background
    public let shadow: ShadowStyle?

<<<<<<< HEAD
    public init(cornerRadius: CGFloat = 0, border: BorderStyle? = nil, shadow: ShadowStyle? = nil) {
=======
    public init(color: UIColor, cornerRadius: CGFloat = 0, border: BorderStyle? = nil, shadow: ShadowStyle? = nil) {
        self.color = color
>>>>>>> ea9684be
        self.cornerRadius = cornerRadius
        self.border = border
        self.shadow = shadow
    }
}<|MERGE_RESOLUTION|>--- conflicted
+++ resolved
@@ -40,25 +40,6 @@
     }
 }
 
-<<<<<<< HEAD
-/// Border style for background attribute
-public struct BorderStyle {
-
-    /// Color of the border
-    public let color: UIColor
-
-    /// Width of the border
-    public let width: CGFloat
-
-    public init(color: UIColor, width: CGFloat) {
-        self.color = color
-        self.width = width
-    }
-}
-
-/// Additional style for background color attribute. Adding `BackgroundStyle` attribute in addition to
-/// `backgroundColor` attribute will apply shadow and rounded corners as specified.
-=======
 /// Border style for `backgroundStyle` attribute
 public class BorderStyle {
 
@@ -79,7 +60,6 @@
 /// - Important:
 /// This attribute is separate from `backgroundColor` attribute. Applying `backgroundColor` takes precedence over backgroundStyle`
 /// i.e. the background color shows over color of `backgroundStyle` and will not show rounded corners.
->>>>>>> ea9684be
 /// - Note:
 /// Ideally `backgroundStyle` may be used instead of `backgroundColor` as it can mimic standard background color as well as
 /// border, shadow and rounded corners.
@@ -97,12 +77,8 @@
     /// Optional shadow style for the background
     public let shadow: ShadowStyle?
 
-<<<<<<< HEAD
-    public init(cornerRadius: CGFloat = 0, border: BorderStyle? = nil, shadow: ShadowStyle? = nil) {
-=======
     public init(color: UIColor, cornerRadius: CGFloat = 0, border: BorderStyle? = nil, shadow: ShadowStyle? = nil) {
         self.color = color
->>>>>>> ea9684be
         self.cornerRadius = cornerRadius
         self.border = border
         self.shadow = shadow
