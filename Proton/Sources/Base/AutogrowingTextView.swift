//
//  AutogrowingTextView.swift
//  Proton
//
//  Created by Rajdeep Kwatra on 31/12/19.
//  Copyright © 2019 Rajdeep Kwatra. All rights reserved.
//
//  Licensed under the Apache License, Version 2.0 (the "License");
//  you may not use this file except in compliance with the License.
//  You may obtain a copy of the License at
//
//    http://www.apache.org/licenses/LICENSE-2.0
//
//  Unless required by applicable law or agreed to in writing, software
//  distributed under the License is distributed on an "AS IS" BASIS,
//  WITHOUT WARRANTIES OR CONDITIONS OF ANY KIND, either express or implied.
//  See the License for the specific language governing permissions and
//  limitations under the License.
//

import Foundation
import UIKit

class AutogrowingTextView: UITextView {

    private var allowAutogrowing: Bool
    var maxHeight: CGFloat = 0 {
        didSet {
            assert(maxHeight == 0 || allowAutogrowing, "'.maxHeight' not allowed when '.allowAutogrowing = false'")
            guard maxHeight > 0 else {
                maxHeightConstraint.isActive = false
                return
            }

            maxHeightConstraint.constant = maxHeight
            maxHeightConstraint.isActive = true
        }
    }

    weak var boundsObserver: BoundsObserving?
    private var maxHeightConstraint: NSLayoutConstraint!

    init(frame: CGRect, textContainer: NSTextContainer?, allowAutogrowing: Bool) {
        self.allowAutogrowing = allowAutogrowing
        super.init(frame: frame, textContainer: textContainer)
        isScrollEnabled = false
        maxHeightConstraint = heightAnchor.constraint(lessThanOrEqualToConstant: frame.height)
        if allowAutogrowing {
            NSLayoutConstraint.activate([
                heightAnchor.constraint(greaterThanOrEqualToConstant: frame.height)
            ])
        }
    }

    required init?(coder: NSCoder) {
        fatalError("init(coder:) has not been implemented")
    }

    override var isScrollEnabled: Bool {
        didSet {
            // Invalidate intrinsic content size when scrolling is disabled again as a result of text
            // getting cleared/removed. In absence of the following code, the textview does not
            // resize when cleared until a character is typed in.
            guard isScrollEnabled == false, oldValue == true else { return }
            invalidateIntrinsicContentSize()
        }
    }

    let queue = DispatchQueue(label: "test", qos: .userInteractive)
    override func layoutSubviews() {
        super.layoutSubviews()
<<<<<<< HEAD
        guard allowAutogrowing else { return }
        let bounds = self.bounds
        let fittingSize = self.calculatedSize(attributedText: attributedText, frame: frame, textContainerInset: textContainerInset)
        self.isScrollEnabled = (fittingSize.height > bounds.height) || (self.maxHeight > 0 && self.maxHeight < fittingSize.height)
    }

    private func calculatedSize(attributedText: NSAttributedString, frame: CGRect, textContainerInset: UIEdgeInsets) -> CGSize {
        let boundingRect = attributedText.boundingRect(with: CGSize(width: frame.width, height: .greatestFiniteMagnitude), options: [.usesLineFragmentOrigin], context: nil).integral

        let insets = UIEdgeInsets(top: -textContainerInset.top, left: -textContainerInset.left, bottom: -textContainerInset.bottom, right: -textContainerInset.right)

        return boundingRect.inset(by: insets).size
    }

    override open func sizeThatFits(_ size: CGSize) -> CGSize {
        guard allowAutogrowing else {
            return super.sizeThatFits(size)
        }
=======
        let bounds = self.bounds.integral
        let fittingSize = self.calculatedSize(attributedText: attributedText, frame: frame, textContainerInset: textContainerInset)
        self.isScrollEnabled = (fittingSize.height > bounds.height) || (self.maxHeight > 0 && self.maxHeight < fittingSize.height)
    }

    override open func sizeThatFits(_ size: CGSize) -> CGSize {
>>>>>>> 890708f4
        var fittingSize = calculatedSize(attributedText: attributedText, frame: frame, textContainerInset: textContainerInset)
        if maxHeight > 0 {
            fittingSize.height = min(maxHeight, fittingSize.height)
        }
        return fittingSize
    }

    override var bounds: CGRect {
        didSet {
            guard oldValue.height != bounds.height else { return }
            boundsObserver?.didChangeBounds(bounds)
        }
    }

    override func touchesBegan(_ touches: Set<UITouch>, with event: UIEvent?) {
        self.becomeFirstResponder()
    }
<<<<<<< HEAD
=======

    private func calculatedSize(attributedText: NSAttributedString, frame: CGRect, textContainerInset: UIEdgeInsets) -> CGSize {
        // Adjust for horizontal paddings in textview to exclude from overall available width for attachment
        let horizontalAdjustments = (textContainer.lineFragmentPadding * 2) + (textContainerInset.left + textContainerInset.right)
        let boundingRect = attributedText.boundingRect(with: CGSize(width: frame.width - horizontalAdjustments, height: .greatestFiniteMagnitude), options: [.usesLineFragmentOrigin], context: nil).integral

        let insets = UIEdgeInsets(top: -textContainerInset.top, left: -textContainerInset.left, bottom: -textContainerInset.bottom, right: -textContainerInset.right)

        return boundingRect.inset(by: insets).size
    }

>>>>>>> 890708f4
}<|MERGE_RESOLUTION|>--- conflicted
+++ resolved
@@ -69,33 +69,16 @@
     let queue = DispatchQueue(label: "test", qos: .userInteractive)
     override func layoutSubviews() {
         super.layoutSubviews()
-<<<<<<< HEAD
         guard allowAutogrowing else { return }
-        let bounds = self.bounds
+        let bounds = self.bounds.integral
         let fittingSize = self.calculatedSize(attributedText: attributedText, frame: frame, textContainerInset: textContainerInset)
         self.isScrollEnabled = (fittingSize.height > bounds.height) || (self.maxHeight > 0 && self.maxHeight < fittingSize.height)
-    }
-
-    private func calculatedSize(attributedText: NSAttributedString, frame: CGRect, textContainerInset: UIEdgeInsets) -> CGSize {
-        let boundingRect = attributedText.boundingRect(with: CGSize(width: frame.width, height: .greatestFiniteMagnitude), options: [.usesLineFragmentOrigin], context: nil).integral
-
-        let insets = UIEdgeInsets(top: -textContainerInset.top, left: -textContainerInset.left, bottom: -textContainerInset.bottom, right: -textContainerInset.right)
-
-        return boundingRect.inset(by: insets).size
     }
 
     override open func sizeThatFits(_ size: CGSize) -> CGSize {
         guard allowAutogrowing else {
             return super.sizeThatFits(size)
         }
-=======
-        let bounds = self.bounds.integral
-        let fittingSize = self.calculatedSize(attributedText: attributedText, frame: frame, textContainerInset: textContainerInset)
-        self.isScrollEnabled = (fittingSize.height > bounds.height) || (self.maxHeight > 0 && self.maxHeight < fittingSize.height)
-    }
-
-    override open func sizeThatFits(_ size: CGSize) -> CGSize {
->>>>>>> 890708f4
         var fittingSize = calculatedSize(attributedText: attributedText, frame: frame, textContainerInset: textContainerInset)
         if maxHeight > 0 {
             fittingSize.height = min(maxHeight, fittingSize.height)
@@ -113,8 +96,6 @@
     override func touchesBegan(_ touches: Set<UITouch>, with event: UIEvent?) {
         self.becomeFirstResponder()
     }
-<<<<<<< HEAD
-=======
 
     private func calculatedSize(attributedText: NSAttributedString, frame: CGRect, textContainerInset: UIEdgeInsets) -> CGSize {
         // Adjust for horizontal paddings in textview to exclude from overall available width for attachment
@@ -126,5 +107,4 @@
         return boundingRect.inset(by: insets).size
     }
 
->>>>>>> 890708f4
 }