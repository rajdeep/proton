// !$*UTF8*$!
{
	archiveVersion = 1;
	classes = {
	};
	objectVersion = 52;
	objects = {

/* Begin PBXBuildFile section */
		1B004EC723C1C287007893AA /* EditorView.swift in Sources */ = {isa = PBXBuildFile; fileRef = 1B004EC623C1C287007893AA /* EditorView.swift */; };
		1B164F1023D1BE9900A0869A /* AttributesDecoding.swift in Sources */ = {isa = PBXBuildFile; fileRef = 1B164F0F23D1BE9900A0869A /* AttributesDecoding.swift */; };
		1B164F4123D2A4AB00A0869A /* String+NSRange.swift in Sources */ = {isa = PBXBuildFile; fileRef = 1B164F4023D2A4AB00A0869A /* String+NSRange.swift */; };
		1B164F5223D2B9D400A0869A /* TestTextProcessor.swift in Sources */ = {isa = PBXBuildFile; fileRef = 1B164F5123D2B9D400A0869A /* TestTextProcessor.swift */; };
		1B183D8C23CEA90400AE83E5 /* EditorContentEncoding.swift in Sources */ = {isa = PBXBuildFile; fileRef = 1B183D8B23CEA90400AE83E5 /* EditorContentEncoding.swift */; };
		1B183D8E23CEE9BA00AE83E5 /* AttributesEncoding.swift in Sources */ = {isa = PBXBuildFile; fileRef = 1B183D8D23CEE9BA00AE83E5 /* AttributesEncoding.swift */; };
		1B183D9223CEEED900AE83E5 /* EditorContentEncoderTests.swift in Sources */ = {isa = PBXBuildFile; fileRef = 1B183D9023CEEEC400AE83E5 /* EditorContentEncoderTests.swift */; };
		1B1C3727244BE0D60028E1ED /* EditorViewContextTests.swift in Sources */ = {isa = PBXBuildFile; fileRef = 1B1C3726244BE0D60028E1ED /* EditorViewContextTests.swift */; };
		1B238D6E2456A40200BF49D5 /* NullRichTextEditorContext.swift in Sources */ = {isa = PBXBuildFile; fileRef = 1B238D6D2456A40200BF49D5 /* NullRichTextEditorContext.swift */; };
		1B2BC0D823CF17E300407DEE /* EditorContentTransformerTests.swift in Sources */ = {isa = PBXBuildFile; fileRef = 1B2BC0D723CF17E300407DEE /* EditorContentTransformerTests.swift */; };
		1B2BC0DD23CF18C700407DEE /* EditorContentDecoding.swift in Sources */ = {isa = PBXBuildFile; fileRef = 1B2BC0DB23CF18C100407DEE /* EditorContentDecoding.swift */; };
		1B30A3602489CE3E00FA1D48 /* ListFormattingProvider.swift in Sources */ = {isa = PBXBuildFile; fileRef = 1B30A35F2489CE3E00FA1D48 /* ListFormattingProvider.swift */; };
		1B30A3622489DC7B00FA1D48 /* MockListFormattingProvider.swift in Sources */ = {isa = PBXBuildFile; fileRef = 1B30A3612489DC7B00FA1D48 /* MockListFormattingProvider.swift */; };
		1B30A3642489E11F00FA1D48 /* MockRichTextViewListDelegate.swift in Sources */ = {isa = PBXBuildFile; fileRef = 1B30A3632489E11F00FA1D48 /* MockRichTextViewListDelegate.swift */; };
		1B3D19C8248346FF00B3AB59 /* SnapshotTesting in Frameworks */ = {isa = PBXBuildFile; productRef = 1B3D19C7248346FF00B3AB59 /* SnapshotTesting */; };
		1B3D19CA2483484A00B3AB59 /* EditorListsSnapshotTests.swift in Sources */ = {isa = PBXBuildFile; fileRef = 1B3D19C92483484A00B3AB59 /* EditorListsSnapshotTests.swift */; };
		1B45014F247E5AD9007B3EE9 /* SequenceGenerator.swift in Sources */ = {isa = PBXBuildFile; fileRef = 1B45014E247E5AD9007B3EE9 /* SequenceGenerator.swift */; };
		1B45CD9123BDD7E6001EB196 /* AutogrowingTextView.swift in Sources */ = {isa = PBXBuildFile; fileRef = 1B45CD8F23BDD7E6001EB196 /* AutogrowingTextView.swift */; };
		1B45CD9423BECFAF001EB196 /* AutogrowingTextViewSnapshotTests.swift in Sources */ = {isa = PBXBuildFile; fileRef = 1B45CD9323BECFAF001EB196 /* AutogrowingTextViewSnapshotTests.swift */; };
		1B45CD9D23BEDA8F001EB196 /* UIView+Render.swift in Sources */ = {isa = PBXBuildFile; fileRef = 1B45CD9C23BEDA8F001EB196 /* UIView+Render.swift */; };
		1B45CD9F23BEE997001EB196 /* SnapshotTestViewController.swift in Sources */ = {isa = PBXBuildFile; fileRef = 1B45CD9E23BEE997001EB196 /* SnapshotTestViewController.swift */; };
		1B45CDA923BEED0E001EB196 /* AutogrowingTextViewTests.swift in Sources */ = {isa = PBXBuildFile; fileRef = 1B45CDA823BEED0E001EB196 /* AutogrowingTextViewTests.swift */; };
		1B45CDBC23BF1174001EB196 /* Types.swift in Sources */ = {isa = PBXBuildFile; fileRef = 1B45CDBB23BF1174001EB196 /* Types.swift */; };
		1B45CDBE23BF125D001EB196 /* NSAttributedString+ContentTypes.swift in Sources */ = {isa = PBXBuildFile; fileRef = 1B45CDBD23BF125D001EB196 /* NSAttributedString+ContentTypes.swift */; };
		1B45CDC223BF131E001EB196 /* TextStorageTests.swift in Sources */ = {isa = PBXBuildFile; fileRef = 1B45CDC023BF131B001EB196 /* TextStorageTests.swift */; };
		1B45CDC523BF13D4001EB196 /* NSRangeExtensions.swift in Sources */ = {isa = PBXBuildFile; fileRef = 1B45CDC423BF13D4001EB196 /* NSRangeExtensions.swift */; };
		1B45CDC723BF14DF001EB196 /* NSAttributedString+Range.swift in Sources */ = {isa = PBXBuildFile; fileRef = 1B45CDC623BF14DF001EB196 /* NSAttributedString+Range.swift */; };
		1B45CDCB23BF1621001EB196 /* MockDefaultTextFormattingProvider.swift in Sources */ = {isa = PBXBuildFile; fileRef = 1B45CDC923BF161E001EB196 /* MockDefaultTextFormattingProvider.swift */; };
		1B45CDCE23BF18A5001EB196 /* XCTestHelpers.swift in Sources */ = {isa = PBXBuildFile; fileRef = 1B45CDCC23BF189F001EB196 /* XCTestHelpers.swift */; };
		1B45CDD023C007AF001EB196 /* RichTextView.swift in Sources */ = {isa = PBXBuildFile; fileRef = 1B45CDCF23C007AF001EB196 /* RichTextView.swift */; };
		1B45CDD223C00856001EB196 /* TextContainer.swift in Sources */ = {isa = PBXBuildFile; fileRef = 1B45CDD123C00856001EB196 /* TextContainer.swift */; };
		1B45CDD523C00927001EB196 /* EditorContent.swift in Sources */ = {isa = PBXBuildFile; fileRef = 1B45CDD423C00927001EB196 /* EditorContent.swift */; };
		1B45CDD923C0484A001EB196 /* RichTextViewTests.swift in Sources */ = {isa = PBXBuildFile; fileRef = 1B45CDD823C0484A001EB196 /* RichTextViewTests.swift */; };
		1B45CDDB23C04BE3001EB196 /* RichTextViewSnapshotTests.swift in Sources */ = {isa = PBXBuildFile; fileRef = 1B45CDDA23C04BE3001EB196 /* RichTextViewSnapshotTests.swift */; };
		1B45CDDD23C05340001EB196 /* Attachment.swift in Sources */ = {isa = PBXBuildFile; fileRef = 1B45CDDC23C05340001EB196 /* Attachment.swift */; };
		1B45CDDF23C053FB001EB196 /* EditorContentIdentifying.swift in Sources */ = {isa = PBXBuildFile; fileRef = 1B45CDDE23C053FB001EB196 /* EditorContentIdentifying.swift */; };
		1B45CDE123C05476001EB196 /* UIColor+Image.swift in Sources */ = {isa = PBXBuildFile; fileRef = 1B45CDE023C05476001EB196 /* UIColor+Image.swift */; };
		1B45CDE423C05916001EB196 /* SelectionView.swift in Sources */ = {isa = PBXBuildFile; fileRef = 1B45CDE323C05916001EB196 /* SelectionView.swift */; };
		1B45CDE623C05942001EB196 /* AttachmentSize.swift in Sources */ = {isa = PBXBuildFile; fileRef = 1B45CDE523C05942001EB196 /* AttachmentSize.swift */; };
		1B45CDE823C05C0C001EB196 /* Focusable.swift in Sources */ = {isa = PBXBuildFile; fileRef = 1B45CDE723C05C0C001EB196 /* Focusable.swift */; };
		1B45CDEC23C1682C001EB196 /* ViewAttachmentSnapshotTests.swift in Sources */ = {isa = PBXBuildFile; fileRef = 1B45CDEA23C16829001EB196 /* ViewAttachmentSnapshotTests.swift */; };
		1B45CDEE23C1686F001EB196 /* RichTextViewTestViewController.swift in Sources */ = {isa = PBXBuildFile; fileRef = 1B45CDED23C1686F001EB196 /* RichTextViewTestViewController.swift */; };
		1B45CDF123C16EF4001EB196 /* RichTextAttachmentView.swift in Sources */ = {isa = PBXBuildFile; fileRef = 1B45CDF023C16EF4001EB196 /* RichTextAttachmentView.swift */; };
		1B4B60C6247F692D002B63CF /* ListsSnapshotTests.swift in Sources */ = {isa = PBXBuildFile; fileRef = 1B4B60C5247F692D002B63CF /* ListsSnapshotTests.swift */; };
		1B4B60CA247FC51E002B63CF /* ListCommand.swift in Sources */ = {isa = PBXBuildFile; fileRef = 1B4B60C9247FC51E002B63CF /* ListCommand.swift */; };
		1B4B60CD247FC6AF002B63CF /* ListTextProcessor.swift in Sources */ = {isa = PBXBuildFile; fileRef = 1B4B60CC247FC6AF002B63CF /* ListTextProcessor.swift */; };
		1B4B60CF247FC86A002B63CF /* NSParagraphStyleExtensions.swift in Sources */ = {isa = PBXBuildFile; fileRef = 1B4B60CE247FC86A002B63CF /* NSParagraphStyleExtensions.swift */; };
		1B576089245ADDDA00D92AE8 /* EditorViewMenuTests.swift in Sources */ = {isa = PBXBuildFile; fileRef = 1B576088245ADDDA00D92AE8 /* EditorViewMenuTests.swift */; };
		1B5E2583240F5B0C00163E74 /* NSAttributedStringExtensionTests.swift in Sources */ = {isa = PBXBuildFile; fileRef = 1B5E2582240F5B0C00163E74 /* NSAttributedStringExtensionTests.swift */; };
		1B617A98283711D700095FEE /* ImageAttachmentSnapshotTests.swift in Sources */ = {isa = PBXBuildFile; fileRef = 1B617A97283711D700095FEE /* ImageAttachmentSnapshotTests.swift */; };
		1B617A9A283724C900095FEE /* EditorViewContextSnapshotTests.swift in Sources */ = {isa = PBXBuildFile; fileRef = 1B617A99283724C900095FEE /* EditorViewContextSnapshotTests.swift */; };
		1B617AA42839EA2D00095FEE /* AttachmentContent.swift in Sources */ = {isa = PBXBuildFile; fileRef = 1B617AA32839EA2D00095FEE /* AttachmentContent.swift */; };
		1B6DE9D923C5940B007F9859 /* EditorCommandSnapshotTests.swift in Sources */ = {isa = PBXBuildFile; fileRef = 1B6DE9D823C5940B007F9859 /* EditorCommandSnapshotTests.swift */; };
		1B7A985723C4828A00C34B14 /* RichTextEditorContext.swift in Sources */ = {isa = PBXBuildFile; fileRef = 1B7A985623C4828A00C34B14 /* RichTextEditorContext.swift */; };
		1B7A985923C484BC00C34B14 /* RichTextViewDelegate.swift in Sources */ = {isa = PBXBuildFile; fileRef = 1B7A985823C484BC00C34B14 /* RichTextViewDelegate.swift */; };
		1B7C76AA2608A489006618AC /* FontTraitToggleCommand.swift in Sources */ = {isa = PBXBuildFile; fileRef = 1B7C76A92608A489006618AC /* FontTraitToggleCommand.swift */; };
		1B7C76AB2608A489006618AC /* BoldCommand.swift in Sources */ = {isa = PBXBuildFile; fileRef = 1B7C76A72608A489006618AC /* BoldCommand.swift */; };
		1B7C76AC2608A489006618AC /* ItalicsCommand.swift in Sources */ = {isa = PBXBuildFile; fileRef = 1B7C76A82608A489006618AC /* ItalicsCommand.swift */; };
		1B7C76B32608A4FF006618AC /* FontTraitToggleCommandTests.swift in Sources */ = {isa = PBXBuildFile; fileRef = 1B7C76B22608A4FF006618AC /* FontTraitToggleCommandTests.swift */; };
		1B82570423C48C350033A0A9 /* MockRichTextViewDelegate.swift in Sources */ = {isa = PBXBuildFile; fileRef = 1B82570323C48C350033A0A9 /* MockRichTextViewDelegate.swift */; };
		1B82570623C48FEC0033A0A9 /* RichTextViewContextTests.swift in Sources */ = {isa = PBXBuildFile; fileRef = 1B82570523C48FEC0033A0A9 /* RichTextViewContextTests.swift */; };
		1B82570923C5674E0033A0A9 /* EditorCommand.swift in Sources */ = {isa = PBXBuildFile; fileRef = 1B82570823C5674E0033A0A9 /* EditorCommand.swift */; };
		1B82570B23C567B90033A0A9 /* EditorCommandExecutor.swift in Sources */ = {isa = PBXBuildFile; fileRef = 1B82570A23C567B90033A0A9 /* EditorCommandExecutor.swift */; };
		1B82570D23C5686F0033A0A9 /* EditorViewContext.swift in Sources */ = {isa = PBXBuildFile; fileRef = 1B82570C23C5686F0033A0A9 /* EditorViewContext.swift */; };
		1B82571223C5799C0033A0A9 /* FontExtensions.swift in Sources */ = {isa = PBXBuildFile; fileRef = 1B82571123C5799C0033A0A9 /* FontExtensions.swift */; };
		1B840F612401E63100D5E8F7 /* MockEditorCommand.swift in Sources */ = {isa = PBXBuildFile; fileRef = 1B840F602401E63100D5E8F7 /* MockEditorCommand.swift */; };
		1B8BE91B23C71CEA00353B17 /* EditorViewDelegate.swift in Sources */ = {isa = PBXBuildFile; fileRef = 1B8BE91A23C71CEA00353B17 /* EditorViewDelegate.swift */; };
		1B8BE91D23C71E4B00353B17 /* EditorViewDelegateTests.swift in Sources */ = {isa = PBXBuildFile; fileRef = 1B8BE91C23C71E4B00353B17 /* EditorViewDelegateTests.swift */; };
		1B8BE91F23C71E8A00353B17 /* MockEditorViewDelegate.swift in Sources */ = {isa = PBXBuildFile; fileRef = 1B8BE91E23C71E8A00353B17 /* MockEditorViewDelegate.swift */; };
		1B91E7B126AA685E0002DF45 /* AttributesToggleCommand.swift in Sources */ = {isa = PBXBuildFile; fileRef = 1B91E7B026AA685E0002DF45 /* AttributesToggleCommand.swift */; };
		1B91E7B526AA697C0002DF45 /* UnderlineCommand.swift in Sources */ = {isa = PBXBuildFile; fileRef = 1B91E7B426AA697C0002DF45 /* UnderlineCommand.swift */; };
		1B91E7B926AA698A0002DF45 /* StrikethroughCommand.swift in Sources */ = {isa = PBXBuildFile; fileRef = 1B91E7B826AA698A0002DF45 /* StrikethroughCommand.swift */; };
		1B91E7BD26AA6AA30002DF45 /* AttributesCommandTests.swift in Sources */ = {isa = PBXBuildFile; fileRef = 1B91E7BC26AA6AA30002DF45 /* AttributesCommandTests.swift */; };
		1B91F4B123C72D87003F9B55 /* TextProcessor.swift in Sources */ = {isa = PBXBuildFile; fileRef = 1B91F4B023C72D87003F9B55 /* TextProcessor.swift */; };
		1B91F4B323C72DC3003F9B55 /* TextProcessing.swift in Sources */ = {isa = PBXBuildFile; fileRef = 1B91F4B223C72DC3003F9B55 /* TextProcessing.swift */; };
		1B975AFD23CD40D200EC410C /* RichTextRendererContext.swift in Sources */ = {isa = PBXBuildFile; fileRef = 1B975AFC23CD40D200EC410C /* RichTextRendererContext.swift */; };
		1B975AFF23CD454700EC410C /* RichTextViewContext.swift in Sources */ = {isa = PBXBuildFile; fileRef = 1B975AFE23CD454700EC410C /* RichTextViewContext.swift */; };
<<<<<<< HEAD
		1B975B0123CD45DC00EC410C /* RendererViewContext.swift in Sources */ = {isa = PBXBuildFile; fileRef = 1B975B0023CD45DC00EC410C /* RendererViewContext.swift */; };
		1B9AF9E62851EC2500CD65C4 /* GridViewTests.swift in Sources */ = {isa = PBXBuildFile; fileRef = 1B9AF9E52851EC2500CD65C4 /* GridViewTests.swift */; };
		1B9AF9E92851ECC300CD65C4 /* MockGridViewDelegate.swift in Sources */ = {isa = PBXBuildFile; fileRef = 1B9AF9E82851ECC300CD65C4 /* MockGridViewDelegate.swift */; };
=======
		1B98D5B0286828EC0091C927 /* SnapshotTestCase.swift in Sources */ = {isa = PBXBuildFile; fileRef = 1B98D5AF286828EC0091C927 /* SnapshotTestCase.swift */; };
>>>>>>> 9051a41e
		1BB214D023BB2778008B84A0 /* Proton.framework in Frameworks */ = {isa = PBXBuildFile; fileRef = 1BB214C623BB2778008B84A0 /* Proton.framework */; };
		1BB4AAEB2606DA2D000D7584 /* ProtonCore.h in Headers */ = {isa = PBXBuildFile; fileRef = 1BB4AAE92606DA2D000D7584 /* ProtonCore.h */; settings = {ATTRIBUTES = (Public, ); }; };
		1BB4AAF42606DA37000D7584 /* PREditorContentName.h in Headers */ = {isa = PBXBuildFile; fileRef = 1B9AED8B26059D1A00660B99 /* PREditorContentName.h */; settings = {ATTRIBUTES = (Public, ); }; };
		1BB4AAF52606DA37000D7584 /* PRTextStorage.h in Headers */ = {isa = PBXBuildFile; fileRef = 1B9AED8A26059D1A00660B99 /* PRTextStorage.h */; settings = {ATTRIBUTES = (Public, ); }; };
		1BB4AAFA2606DA3E000D7584 /* PRTextStorage.m in Sources */ = {isa = PBXBuildFile; fileRef = 1BE8825E250DD7B600E2CC1B /* PRTextStorage.m */; };
		1BB4AAFB2606DA3E000D7584 /* PREditorContentName.m in Sources */ = {isa = PBXBuildFile; fileRef = 1BE88263250E3ADB00E2CC1B /* PREditorContentName.m */; };
		1BBAC3CF23CD5A1B0088A1C8 /* UITextRangeExtensions.swift in Sources */ = {isa = PBXBuildFile; fileRef = 1BBAC3CE23CD5A1B0088A1C8 /* UITextRangeExtensions.swift */; };
		1BBD529F2608713C00EB5DA8 /* ProtonCore.framework in Frameworks */ = {isa = PBXBuildFile; fileRef = 1BB4AAE72606DA2D000D7584 /* ProtonCore.framework */; };
		1BBE4EFC248CB15E00D1C788 /* ListCommandTests.swift in Sources */ = {isa = PBXBuildFile; fileRef = 1BBE4EFB248CB15E00D1C788 /* ListCommandTests.swift */; };
		1BC021D628588DDD00796585 /* GridCellStore.swift in Sources */ = {isa = PBXBuildFile; fileRef = 1BC021D528588DDD00796585 /* GridCellStore.swift */; };
		1BC0AA60284D92B3004B8862 /* CreateGridViewCommand.swift in Sources */ = {isa = PBXBuildFile; fileRef = 1BC0AA5F284D92B3004B8862 /* CreateGridViewCommand.swift */; };
		1BC0AA64284DF918004B8862 /* GridConfiguration.swift in Sources */ = {isa = PBXBuildFile; fileRef = 1BC0AA63284DF918004B8862 /* GridConfiguration.swift */; };
		1BC0AA69284F59B8004B8862 /* GridContentView.swift in Sources */ = {isa = PBXBuildFile; fileRef = 1BC0AA68284F59B8004B8862 /* GridContentView.swift */; };
		1BC25B542448768200FF88AC /* EditorContextDelegateTests.swift in Sources */ = {isa = PBXBuildFile; fileRef = 1BC25B532448768200FF88AC /* EditorContextDelegateTests.swift */; };
		1BD1791E23C589340066DC13 /* EditorCommandExecutorTests.swift in Sources */ = {isa = PBXBuildFile; fileRef = 1BD1791D23C589340066DC13 /* EditorCommandExecutorTests.swift */; };
		1BD18581284861F7001F4FBC /* ListIndentCommand.swift in Sources */ = {isa = PBXBuildFile; fileRef = 1BD18580284861F7001F4FBC /* ListIndentCommand.swift */; };
		1BD18583284863A6001F4FBC /* ListOutdentCommand.swift in Sources */ = {isa = PBXBuildFile; fileRef = 1BD18582284863A6001F4FBC /* ListOutdentCommand.swift */; };
		1BD185BA284C29E6001F4FBC /* Grid.swift in Sources */ = {isa = PBXBuildFile; fileRef = 1BD185B9284C29E6001F4FBC /* Grid.swift */; };
		1BD185BC284C29EF001F4FBC /* GridCell.swift in Sources */ = {isa = PBXBuildFile; fileRef = 1BD185BB284C29EF001F4FBC /* GridCell.swift */; };
		1BD185BF284C2A66001F4FBC /* GridTests.swift in Sources */ = {isa = PBXBuildFile; fileRef = 1BD185BE284C2A66001F4FBC /* GridTests.swift */; };
		1BD185C2284C3082001F4FBC /* GridView.swift in Sources */ = {isa = PBXBuildFile; fileRef = 1BD185C0284C304A001F4FBC /* GridView.swift */; };
		1BD185C4284C33B0001F4FBC /* GridViewSnapshotTests.swift in Sources */ = {isa = PBXBuildFile; fileRef = 1BD185C3284C33B0001F4FBC /* GridViewSnapshotTests.swift */; };
		1BD185C6284C34CF001F4FBC /* GenericViewTestViewController.swift in Sources */ = {isa = PBXBuildFile; fileRef = 1BD185C5284C34CF001F4FBC /* GenericViewTestViewController.swift */; };
		1BD185CD284D6CB1001F4FBC /* GridViewAttachment.swift in Sources */ = {isa = PBXBuildFile; fileRef = 1BD185CC284D6CB1001F4FBC /* GridViewAttachment.swift */; };
		1BD185D0284D839C001F4FBC /* GridViewAttachmentSnapshotTests.swift in Sources */ = {isa = PBXBuildFile; fileRef = 1BD185CE284D8399001F4FBC /* GridViewAttachmentSnapshotTests.swift */; };
		1BD21554246951090000BCE2 /* LayoutManager.swift in Sources */ = {isa = PBXBuildFile; fileRef = 1BD21553246951090000BCE2 /* LayoutManager.swift */; };
		1BD21556246952370000BCE2 /* BackgroundStyle.swift in Sources */ = {isa = PBXBuildFile; fileRef = 1BD21555246952370000BCE2 /* BackgroundStyle.swift */; };
		1BD9323E243CA506005E4136 /* CommandName.swift in Sources */ = {isa = PBXBuildFile; fileRef = 1BD9323D243CA506005E4136 /* CommandName.swift */; };
		1BD993B123C995B000563ACB /* TextProcessorTests.swift in Sources */ = {isa = PBXBuildFile; fileRef = 1BD993B023C995B000563ACB /* TextProcessorTests.swift */; };
		1BD993B423C9966A00563ACB /* MockTextProcessor.swift in Sources */ = {isa = PBXBuildFile; fileRef = 1BD993B323C9966A00563ACB /* MockTextProcessor.swift */; };
		1BD993B623C999AF00563ACB /* EditorViewTests.swift in Sources */ = {isa = PBXBuildFile; fileRef = 1BD993B523C999AF00563ACB /* EditorViewTests.swift */; };
		1BD993B823C9AE4200563ACB /* NSAttributedString+Content.swift in Sources */ = {isa = PBXBuildFile; fileRef = 1BD993B723C9AE4200563ACB /* NSAttributedString+Content.swift */; };
		1BD993C023C9EAA900563ACB /* TextTransformer.swift in Sources */ = {isa = PBXBuildFile; fileRef = 1BD993BF23C9EAA900563ACB /* TextTransformer.swift */; };
		1BD993C423CACCE100563ACB /* MockAttachment.swift in Sources */ = {isa = PBXBuildFile; fileRef = 1BD993C323CACCE100563ACB /* MockAttachment.swift */; };
		1BF90FB4245E503E00A411A3 /* TextBlockAttributeTests.swift in Sources */ = {isa = PBXBuildFile; fileRef = 1BF90FB3245E503E00A411A3 /* TextBlockAttributeTests.swift */; };
		1BFDC80F254A9BFC00BD83BD /* ListParser.swift in Sources */ = {isa = PBXBuildFile; fileRef = 1BFDC80E254A9BFC00BD83BD /* ListParser.swift */; };
		1BFDC811254AA11F00BD83BD /* ListParserTests.swift in Sources */ = {isa = PBXBuildFile; fileRef = 1BFDC810254AA11F00BD83BD /* ListParserTests.swift */; };
		1BFFEF0523C308BF00D2BA35 /* MockAutogrowingTextViewDelegate.swift in Sources */ = {isa = PBXBuildFile; fileRef = 1BFFEF0423C308BF00D2BA35 /* MockAutogrowingTextViewDelegate.swift */; };
		1BFFEF0C23C30D5200D2BA35 /* EditorContentView.swift in Sources */ = {isa = PBXBuildFile; fileRef = 1BFFEF0B23C30D5200D2BA35 /* EditorContentView.swift */; };
		1BFFEF1523C332A100D2BA35 /* EditorSnapshotTests.swift in Sources */ = {isa = PBXBuildFile; fileRef = 1BFFEF1423C332A100D2BA35 /* EditorSnapshotTests.swift */; };
		1BFFEF1723C333B400D2BA35 /* EditorTestViewController.swift in Sources */ = {isa = PBXBuildFile; fileRef = 1BFFEF1623C333B400D2BA35 /* EditorTestViewController.swift */; };
		1BFFEF1A23C3344A00D2BA35 /* AutogrowingTextField.swift in Sources */ = {isa = PBXBuildFile; fileRef = 1BFFEF1923C3344A00D2BA35 /* AutogrowingTextField.swift */; };
		1BFFEF1C23C334D200D2BA35 /* InlineEditorView.swift in Sources */ = {isa = PBXBuildFile; fileRef = 1BFFEF1B23C334D200D2BA35 /* InlineEditorView.swift */; };
		1BFFEF1F23C3366200D2BA35 /* MockAttachmentOffsetProvider.swift in Sources */ = {isa = PBXBuildFile; fileRef = 1BFFEF1E23C3366200D2BA35 /* MockAttachmentOffsetProvider.swift */; };
		1BFFEF2123C33EA900D2BA35 /* PanelView.swift in Sources */ = {isa = PBXBuildFile; fileRef = 1BFFEF2023C33EA900D2BA35 /* PanelView.swift */; };
/* End PBXBuildFile section */

/* Begin PBXContainerItemProxy section */
		1B17FF83260865A800416D19 /* PBXContainerItemProxy */ = {
			isa = PBXContainerItemProxy;
			containerPortal = 1BB214BD23BB2778008B84A0 /* Project object */;
			proxyType = 1;
			remoteGlobalIDString = 1BB4AAE62606DA2D000D7584;
			remoteInfo = ProtonCore;
		};
		1BB214D123BB2778008B84A0 /* PBXContainerItemProxy */ = {
			isa = PBXContainerItemProxy;
			containerPortal = 1BB214BD23BB2778008B84A0 /* Project object */;
			proxyType = 1;
			remoteGlobalIDString = 1BB214C523BB2778008B84A0;
			remoteInfo = Proton;
		};
/* End PBXContainerItemProxy section */

/* Begin PBXCopyFilesBuildPhase section */
		1B45CD9823BED0A2001EB196 /* Copy Frameworks */ = {
			isa = PBXCopyFilesBuildPhase;
			buildActionMask = 2147483647;
			dstPath = "";
			dstSubfolderSpec = 10;
			files = (
			);
			name = "Copy Frameworks";
			runOnlyForDeploymentPostprocessing = 0;
		};
/* End PBXCopyFilesBuildPhase section */

/* Begin PBXFileReference section */
		1B004EC623C1C287007893AA /* EditorView.swift */ = {isa = PBXFileReference; lastKnownFileType = sourcecode.swift; path = EditorView.swift; sourceTree = "<group>"; };
		1B164F0F23D1BE9900A0869A /* AttributesDecoding.swift */ = {isa = PBXFileReference; lastKnownFileType = sourcecode.swift; path = AttributesDecoding.swift; sourceTree = "<group>"; };
		1B164F4023D2A4AB00A0869A /* String+NSRange.swift */ = {isa = PBXFileReference; lastKnownFileType = sourcecode.swift; path = "String+NSRange.swift"; sourceTree = "<group>"; };
		1B164F5123D2B9D400A0869A /* TestTextProcessor.swift */ = {isa = PBXFileReference; lastKnownFileType = sourcecode.swift; path = TestTextProcessor.swift; sourceTree = "<group>"; };
		1B183D8B23CEA90400AE83E5 /* EditorContentEncoding.swift */ = {isa = PBXFileReference; lastKnownFileType = sourcecode.swift; path = EditorContentEncoding.swift; sourceTree = "<group>"; };
		1B183D8D23CEE9BA00AE83E5 /* AttributesEncoding.swift */ = {isa = PBXFileReference; lastKnownFileType = sourcecode.swift; path = AttributesEncoding.swift; sourceTree = "<group>"; };
		1B183D9023CEEEC400AE83E5 /* EditorContentEncoderTests.swift */ = {isa = PBXFileReference; lastKnownFileType = sourcecode.swift; path = EditorContentEncoderTests.swift; sourceTree = "<group>"; };
		1B1C3726244BE0D60028E1ED /* EditorViewContextTests.swift */ = {isa = PBXFileReference; lastKnownFileType = sourcecode.swift; path = EditorViewContextTests.swift; sourceTree = "<group>"; };
		1B238D6D2456A40200BF49D5 /* NullRichTextEditorContext.swift */ = {isa = PBXFileReference; lastKnownFileType = sourcecode.swift; path = NullRichTextEditorContext.swift; sourceTree = "<group>"; };
		1B2BC0D723CF17E300407DEE /* EditorContentTransformerTests.swift */ = {isa = PBXFileReference; lastKnownFileType = sourcecode.swift; path = EditorContentTransformerTests.swift; sourceTree = "<group>"; };
		1B2BC0DB23CF18C100407DEE /* EditorContentDecoding.swift */ = {isa = PBXFileReference; lastKnownFileType = sourcecode.swift; path = EditorContentDecoding.swift; sourceTree = "<group>"; };
		1B30A35F2489CE3E00FA1D48 /* ListFormattingProvider.swift */ = {isa = PBXFileReference; lastKnownFileType = sourcecode.swift; path = ListFormattingProvider.swift; sourceTree = "<group>"; };
		1B30A3612489DC7B00FA1D48 /* MockListFormattingProvider.swift */ = {isa = PBXFileReference; lastKnownFileType = sourcecode.swift; path = MockListFormattingProvider.swift; sourceTree = "<group>"; };
		1B30A3632489E11F00FA1D48 /* MockRichTextViewListDelegate.swift */ = {isa = PBXFileReference; lastKnownFileType = sourcecode.swift; path = MockRichTextViewListDelegate.swift; sourceTree = "<group>"; };
		1B3D19C92483484A00B3AB59 /* EditorListsSnapshotTests.swift */ = {isa = PBXFileReference; lastKnownFileType = sourcecode.swift; path = EditorListsSnapshotTests.swift; sourceTree = "<group>"; };
		1B45014E247E5AD9007B3EE9 /* SequenceGenerator.swift */ = {isa = PBXFileReference; lastKnownFileType = sourcecode.swift; path = SequenceGenerator.swift; sourceTree = "<group>"; };
		1B45CD8F23BDD7E6001EB196 /* AutogrowingTextView.swift */ = {isa = PBXFileReference; fileEncoding = 4; lastKnownFileType = sourcecode.swift; path = AutogrowingTextView.swift; sourceTree = "<group>"; };
		1B45CD9323BECFAF001EB196 /* AutogrowingTextViewSnapshotTests.swift */ = {isa = PBXFileReference; lastKnownFileType = sourcecode.swift; path = AutogrowingTextViewSnapshotTests.swift; sourceTree = "<group>"; };
		1B45CD9C23BEDA8F001EB196 /* UIView+Render.swift */ = {isa = PBXFileReference; lastKnownFileType = sourcecode.swift; path = "UIView+Render.swift"; sourceTree = "<group>"; };
		1B45CD9E23BEE997001EB196 /* SnapshotTestViewController.swift */ = {isa = PBXFileReference; lastKnownFileType = sourcecode.swift; path = SnapshotTestViewController.swift; sourceTree = "<group>"; };
		1B45CDA823BEED0E001EB196 /* AutogrowingTextViewTests.swift */ = {isa = PBXFileReference; lastKnownFileType = sourcecode.swift; path = AutogrowingTextViewTests.swift; sourceTree = "<group>"; };
		1B45CDBB23BF1174001EB196 /* Types.swift */ = {isa = PBXFileReference; lastKnownFileType = sourcecode.swift; path = Types.swift; sourceTree = "<group>"; };
		1B45CDBD23BF125D001EB196 /* NSAttributedString+ContentTypes.swift */ = {isa = PBXFileReference; lastKnownFileType = sourcecode.swift; path = "NSAttributedString+ContentTypes.swift"; sourceTree = "<group>"; };
		1B45CDC023BF131B001EB196 /* TextStorageTests.swift */ = {isa = PBXFileReference; lastKnownFileType = sourcecode.swift; path = TextStorageTests.swift; sourceTree = "<group>"; };
		1B45CDC423BF13D4001EB196 /* NSRangeExtensions.swift */ = {isa = PBXFileReference; lastKnownFileType = sourcecode.swift; path = NSRangeExtensions.swift; sourceTree = "<group>"; };
		1B45CDC623BF14DF001EB196 /* NSAttributedString+Range.swift */ = {isa = PBXFileReference; lastKnownFileType = sourcecode.swift; path = "NSAttributedString+Range.swift"; sourceTree = "<group>"; };
		1B45CDC923BF161E001EB196 /* MockDefaultTextFormattingProvider.swift */ = {isa = PBXFileReference; lastKnownFileType = sourcecode.swift; path = MockDefaultTextFormattingProvider.swift; sourceTree = "<group>"; };
		1B45CDCC23BF189F001EB196 /* XCTestHelpers.swift */ = {isa = PBXFileReference; lastKnownFileType = sourcecode.swift; path = XCTestHelpers.swift; sourceTree = "<group>"; };
		1B45CDCF23C007AF001EB196 /* RichTextView.swift */ = {isa = PBXFileReference; lastKnownFileType = sourcecode.swift; path = RichTextView.swift; sourceTree = "<group>"; };
		1B45CDD123C00856001EB196 /* TextContainer.swift */ = {isa = PBXFileReference; lastKnownFileType = sourcecode.swift; path = TextContainer.swift; sourceTree = "<group>"; };
		1B45CDD423C00927001EB196 /* EditorContent.swift */ = {isa = PBXFileReference; lastKnownFileType = sourcecode.swift; path = EditorContent.swift; sourceTree = "<group>"; };
		1B45CDD823C0484A001EB196 /* RichTextViewTests.swift */ = {isa = PBXFileReference; lastKnownFileType = sourcecode.swift; path = RichTextViewTests.swift; sourceTree = "<group>"; };
		1B45CDDA23C04BE3001EB196 /* RichTextViewSnapshotTests.swift */ = {isa = PBXFileReference; lastKnownFileType = sourcecode.swift; path = RichTextViewSnapshotTests.swift; sourceTree = "<group>"; };
		1B45CDDC23C05340001EB196 /* Attachment.swift */ = {isa = PBXFileReference; lastKnownFileType = sourcecode.swift; path = Attachment.swift; sourceTree = "<group>"; };
		1B45CDDE23C053FB001EB196 /* EditorContentIdentifying.swift */ = {isa = PBXFileReference; lastKnownFileType = sourcecode.swift; path = EditorContentIdentifying.swift; sourceTree = "<group>"; };
		1B45CDE023C05476001EB196 /* UIColor+Image.swift */ = {isa = PBXFileReference; lastKnownFileType = sourcecode.swift; path = "UIColor+Image.swift"; sourceTree = "<group>"; };
		1B45CDE323C05916001EB196 /* SelectionView.swift */ = {isa = PBXFileReference; lastKnownFileType = sourcecode.swift; path = SelectionView.swift; sourceTree = "<group>"; };
		1B45CDE523C05942001EB196 /* AttachmentSize.swift */ = {isa = PBXFileReference; lastKnownFileType = sourcecode.swift; path = AttachmentSize.swift; sourceTree = "<group>"; };
		1B45CDE723C05C0C001EB196 /* Focusable.swift */ = {isa = PBXFileReference; lastKnownFileType = sourcecode.swift; path = Focusable.swift; sourceTree = "<group>"; };
		1B45CDEA23C16829001EB196 /* ViewAttachmentSnapshotTests.swift */ = {isa = PBXFileReference; lastKnownFileType = sourcecode.swift; path = ViewAttachmentSnapshotTests.swift; sourceTree = "<group>"; };
		1B45CDED23C1686F001EB196 /* RichTextViewTestViewController.swift */ = {isa = PBXFileReference; lastKnownFileType = sourcecode.swift; path = RichTextViewTestViewController.swift; sourceTree = "<group>"; };
		1B45CDF023C16EF4001EB196 /* RichTextAttachmentView.swift */ = {isa = PBXFileReference; lastKnownFileType = sourcecode.swift; path = RichTextAttachmentView.swift; sourceTree = "<group>"; };
		1B4B60C5247F692D002B63CF /* ListsSnapshotTests.swift */ = {isa = PBXFileReference; lastKnownFileType = sourcecode.swift; path = ListsSnapshotTests.swift; sourceTree = "<group>"; };
		1B4B60C9247FC51E002B63CF /* ListCommand.swift */ = {isa = PBXFileReference; lastKnownFileType = sourcecode.swift; path = ListCommand.swift; sourceTree = "<group>"; };
		1B4B60CC247FC6AF002B63CF /* ListTextProcessor.swift */ = {isa = PBXFileReference; lastKnownFileType = sourcecode.swift; path = ListTextProcessor.swift; sourceTree = "<group>"; };
		1B4B60CE247FC86A002B63CF /* NSParagraphStyleExtensions.swift */ = {isa = PBXFileReference; lastKnownFileType = sourcecode.swift; path = NSParagraphStyleExtensions.swift; sourceTree = "<group>"; };
		1B576088245ADDDA00D92AE8 /* EditorViewMenuTests.swift */ = {isa = PBXFileReference; lastKnownFileType = sourcecode.swift; path = EditorViewMenuTests.swift; sourceTree = "<group>"; };
		1B5E2582240F5B0C00163E74 /* NSAttributedStringExtensionTests.swift */ = {isa = PBXFileReference; lastKnownFileType = sourcecode.swift; path = NSAttributedStringExtensionTests.swift; sourceTree = "<group>"; };
		1B617A97283711D700095FEE /* ImageAttachmentSnapshotTests.swift */ = {isa = PBXFileReference; lastKnownFileType = sourcecode.swift; path = ImageAttachmentSnapshotTests.swift; sourceTree = "<group>"; };
		1B617A99283724C900095FEE /* EditorViewContextSnapshotTests.swift */ = {isa = PBXFileReference; lastKnownFileType = sourcecode.swift; path = EditorViewContextSnapshotTests.swift; sourceTree = "<group>"; };
		1B617AA32839EA2D00095FEE /* AttachmentContent.swift */ = {isa = PBXFileReference; lastKnownFileType = sourcecode.swift; path = AttachmentContent.swift; sourceTree = "<group>"; };
		1B6DE9D823C5940B007F9859 /* EditorCommandSnapshotTests.swift */ = {isa = PBXFileReference; lastKnownFileType = sourcecode.swift; path = EditorCommandSnapshotTests.swift; sourceTree = "<group>"; };
		1B7A985623C4828A00C34B14 /* RichTextEditorContext.swift */ = {isa = PBXFileReference; lastKnownFileType = sourcecode.swift; path = RichTextEditorContext.swift; sourceTree = "<group>"; };
		1B7A985823C484BC00C34B14 /* RichTextViewDelegate.swift */ = {isa = PBXFileReference; lastKnownFileType = sourcecode.swift; path = RichTextViewDelegate.swift; sourceTree = "<group>"; };
		1B7C76A72608A489006618AC /* BoldCommand.swift */ = {isa = PBXFileReference; fileEncoding = 4; lastKnownFileType = sourcecode.swift; path = BoldCommand.swift; sourceTree = "<group>"; };
		1B7C76A82608A489006618AC /* ItalicsCommand.swift */ = {isa = PBXFileReference; fileEncoding = 4; lastKnownFileType = sourcecode.swift; path = ItalicsCommand.swift; sourceTree = "<group>"; };
		1B7C76A92608A489006618AC /* FontTraitToggleCommand.swift */ = {isa = PBXFileReference; lastKnownFileType = sourcecode.swift; path = FontTraitToggleCommand.swift; sourceTree = "<group>"; };
		1B7C76B22608A4FF006618AC /* FontTraitToggleCommandTests.swift */ = {isa = PBXFileReference; fileEncoding = 4; lastKnownFileType = sourcecode.swift; path = FontTraitToggleCommandTests.swift; sourceTree = "<group>"; };
		1B82570323C48C350033A0A9 /* MockRichTextViewDelegate.swift */ = {isa = PBXFileReference; lastKnownFileType = sourcecode.swift; path = MockRichTextViewDelegate.swift; sourceTree = "<group>"; };
		1B82570523C48FEC0033A0A9 /* RichTextViewContextTests.swift */ = {isa = PBXFileReference; lastKnownFileType = sourcecode.swift; path = RichTextViewContextTests.swift; sourceTree = "<group>"; };
		1B82570823C5674E0033A0A9 /* EditorCommand.swift */ = {isa = PBXFileReference; lastKnownFileType = sourcecode.swift; path = EditorCommand.swift; sourceTree = "<group>"; };
		1B82570A23C567B90033A0A9 /* EditorCommandExecutor.swift */ = {isa = PBXFileReference; lastKnownFileType = sourcecode.swift; path = EditorCommandExecutor.swift; sourceTree = "<group>"; };
		1B82570C23C5686F0033A0A9 /* EditorViewContext.swift */ = {isa = PBXFileReference; lastKnownFileType = sourcecode.swift; path = EditorViewContext.swift; sourceTree = "<group>"; };
		1B82571123C5799C0033A0A9 /* FontExtensions.swift */ = {isa = PBXFileReference; lastKnownFileType = sourcecode.swift; path = FontExtensions.swift; sourceTree = "<group>"; };
		1B840F602401E63100D5E8F7 /* MockEditorCommand.swift */ = {isa = PBXFileReference; lastKnownFileType = sourcecode.swift; path = MockEditorCommand.swift; sourceTree = "<group>"; };
		1B8BE91A23C71CEA00353B17 /* EditorViewDelegate.swift */ = {isa = PBXFileReference; lastKnownFileType = sourcecode.swift; path = EditorViewDelegate.swift; sourceTree = "<group>"; };
		1B8BE91C23C71E4B00353B17 /* EditorViewDelegateTests.swift */ = {isa = PBXFileReference; lastKnownFileType = sourcecode.swift; path = EditorViewDelegateTests.swift; sourceTree = "<group>"; };
		1B8BE91E23C71E8A00353B17 /* MockEditorViewDelegate.swift */ = {isa = PBXFileReference; lastKnownFileType = sourcecode.swift; path = MockEditorViewDelegate.swift; sourceTree = "<group>"; };
		1B91E7B026AA685E0002DF45 /* AttributesToggleCommand.swift */ = {isa = PBXFileReference; lastKnownFileType = sourcecode.swift; path = AttributesToggleCommand.swift; sourceTree = "<group>"; };
		1B91E7B426AA697C0002DF45 /* UnderlineCommand.swift */ = {isa = PBXFileReference; lastKnownFileType = sourcecode.swift; path = UnderlineCommand.swift; sourceTree = "<group>"; };
		1B91E7B826AA698A0002DF45 /* StrikethroughCommand.swift */ = {isa = PBXFileReference; lastKnownFileType = sourcecode.swift; path = StrikethroughCommand.swift; sourceTree = "<group>"; };
		1B91E7BC26AA6AA30002DF45 /* AttributesCommandTests.swift */ = {isa = PBXFileReference; lastKnownFileType = sourcecode.swift; path = AttributesCommandTests.swift; sourceTree = "<group>"; };
		1B91F4B023C72D87003F9B55 /* TextProcessor.swift */ = {isa = PBXFileReference; lastKnownFileType = sourcecode.swift; path = TextProcessor.swift; sourceTree = "<group>"; };
		1B91F4B223C72DC3003F9B55 /* TextProcessing.swift */ = {isa = PBXFileReference; lastKnownFileType = sourcecode.swift; path = TextProcessing.swift; sourceTree = "<group>"; };
		1B975AFC23CD40D200EC410C /* RichTextRendererContext.swift */ = {isa = PBXFileReference; lastKnownFileType = sourcecode.swift; path = RichTextRendererContext.swift; sourceTree = "<group>"; };
		1B975AFE23CD454700EC410C /* RichTextViewContext.swift */ = {isa = PBXFileReference; lastKnownFileType = sourcecode.swift; path = RichTextViewContext.swift; sourceTree = "<group>"; };
		1B98D5AF286828EC0091C927 /* SnapshotTestCase.swift */ = {isa = PBXFileReference; lastKnownFileType = sourcecode.swift; path = SnapshotTestCase.swift; sourceTree = "<group>"; };
		1B9AED8A26059D1A00660B99 /* PRTextStorage.h */ = {isa = PBXFileReference; fileEncoding = 4; lastKnownFileType = sourcecode.c.h; path = PRTextStorage.h; sourceTree = "<group>"; };
		1B9AED8B26059D1A00660B99 /* PREditorContentName.h */ = {isa = PBXFileReference; fileEncoding = 4; lastKnownFileType = sourcecode.c.h; path = PREditorContentName.h; sourceTree = "<group>"; };
		1B9AF9E52851EC2500CD65C4 /* GridViewTests.swift */ = {isa = PBXFileReference; lastKnownFileType = sourcecode.swift; path = GridViewTests.swift; sourceTree = "<group>"; };
		1B9AF9E82851ECC300CD65C4 /* MockGridViewDelegate.swift */ = {isa = PBXFileReference; lastKnownFileType = sourcecode.swift; path = MockGridViewDelegate.swift; sourceTree = "<group>"; };
		1BB214C623BB2778008B84A0 /* Proton.framework */ = {isa = PBXFileReference; explicitFileType = wrapper.framework; includeInIndex = 0; path = Proton.framework; sourceTree = BUILT_PRODUCTS_DIR; };
		1BB214CA23BB2778008B84A0 /* Info.plist */ = {isa = PBXFileReference; lastKnownFileType = text.plist.xml; path = Info.plist; sourceTree = "<group>"; };
		1BB214CF23BB2778008B84A0 /* ProtonTests.xctest */ = {isa = PBXFileReference; explicitFileType = wrapper.cfbundle; includeInIndex = 0; path = ProtonTests.xctest; sourceTree = BUILT_PRODUCTS_DIR; };
		1BB214D623BB2778008B84A0 /* Info.plist */ = {isa = PBXFileReference; lastKnownFileType = text.plist.xml; path = Info.plist; sourceTree = "<group>"; };
		1BB4AAE72606DA2D000D7584 /* ProtonCore.framework */ = {isa = PBXFileReference; explicitFileType = wrapper.framework; includeInIndex = 0; path = ProtonCore.framework; sourceTree = BUILT_PRODUCTS_DIR; };
		1BB4AAE92606DA2D000D7584 /* ProtonCore.h */ = {isa = PBXFileReference; lastKnownFileType = sourcecode.c.h; path = ProtonCore.h; sourceTree = "<group>"; };
		1BB4AAEA2606DA2D000D7584 /* Info.plist */ = {isa = PBXFileReference; lastKnownFileType = text.plist.xml; path = Info.plist; sourceTree = "<group>"; };
		1BBAC3CE23CD5A1B0088A1C8 /* UITextRangeExtensions.swift */ = {isa = PBXFileReference; lastKnownFileType = sourcecode.swift; path = UITextRangeExtensions.swift; sourceTree = "<group>"; };
		1BBE4EFB248CB15E00D1C788 /* ListCommandTests.swift */ = {isa = PBXFileReference; lastKnownFileType = sourcecode.swift; path = ListCommandTests.swift; sourceTree = "<group>"; };
		1BC021D528588DDD00796585 /* GridCellStore.swift */ = {isa = PBXFileReference; lastKnownFileType = sourcecode.swift; path = GridCellStore.swift; sourceTree = "<group>"; };
		1BC0AA5F284D92B3004B8862 /* CreateGridViewCommand.swift */ = {isa = PBXFileReference; lastKnownFileType = sourcecode.swift; path = CreateGridViewCommand.swift; sourceTree = "<group>"; };
		1BC0AA63284DF918004B8862 /* GridConfiguration.swift */ = {isa = PBXFileReference; lastKnownFileType = sourcecode.swift; path = GridConfiguration.swift; sourceTree = "<group>"; };
		1BC0AA68284F59B8004B8862 /* GridContentView.swift */ = {isa = PBXFileReference; lastKnownFileType = sourcecode.swift; path = GridContentView.swift; sourceTree = "<group>"; };
		1BC25B532448768200FF88AC /* EditorContextDelegateTests.swift */ = {isa = PBXFileReference; lastKnownFileType = sourcecode.swift; path = EditorContextDelegateTests.swift; sourceTree = "<group>"; };
		1BD1791D23C589340066DC13 /* EditorCommandExecutorTests.swift */ = {isa = PBXFileReference; lastKnownFileType = sourcecode.swift; path = EditorCommandExecutorTests.swift; sourceTree = "<group>"; };
		1BD18580284861F7001F4FBC /* ListIndentCommand.swift */ = {isa = PBXFileReference; lastKnownFileType = sourcecode.swift; path = ListIndentCommand.swift; sourceTree = "<group>"; };
		1BD18582284863A6001F4FBC /* ListOutdentCommand.swift */ = {isa = PBXFileReference; lastKnownFileType = sourcecode.swift; path = ListOutdentCommand.swift; sourceTree = "<group>"; };
		1BD185B9284C29E6001F4FBC /* Grid.swift */ = {isa = PBXFileReference; lastKnownFileType = sourcecode.swift; path = Grid.swift; sourceTree = "<group>"; };
		1BD185BB284C29EF001F4FBC /* GridCell.swift */ = {isa = PBXFileReference; lastKnownFileType = sourcecode.swift; path = GridCell.swift; sourceTree = "<group>"; };
		1BD185BE284C2A66001F4FBC /* GridTests.swift */ = {isa = PBXFileReference; lastKnownFileType = sourcecode.swift; path = GridTests.swift; sourceTree = "<group>"; };
		1BD185C0284C304A001F4FBC /* GridView.swift */ = {isa = PBXFileReference; lastKnownFileType = sourcecode.swift; path = GridView.swift; sourceTree = "<group>"; };
		1BD185C3284C33B0001F4FBC /* GridViewSnapshotTests.swift */ = {isa = PBXFileReference; lastKnownFileType = sourcecode.swift; path = GridViewSnapshotTests.swift; sourceTree = "<group>"; };
		1BD185C5284C34CF001F4FBC /* GenericViewTestViewController.swift */ = {isa = PBXFileReference; lastKnownFileType = sourcecode.swift; path = GenericViewTestViewController.swift; sourceTree = "<group>"; };
		1BD185CC284D6CB1001F4FBC /* GridViewAttachment.swift */ = {isa = PBXFileReference; lastKnownFileType = sourcecode.swift; path = GridViewAttachment.swift; sourceTree = "<group>"; };
		1BD185CE284D8399001F4FBC /* GridViewAttachmentSnapshotTests.swift */ = {isa = PBXFileReference; lastKnownFileType = sourcecode.swift; path = GridViewAttachmentSnapshotTests.swift; sourceTree = "<group>"; };
		1BD21553246951090000BCE2 /* LayoutManager.swift */ = {isa = PBXFileReference; lastKnownFileType = sourcecode.swift; path = LayoutManager.swift; sourceTree = "<group>"; };
		1BD21555246952370000BCE2 /* BackgroundStyle.swift */ = {isa = PBXFileReference; lastKnownFileType = sourcecode.swift; path = BackgroundStyle.swift; sourceTree = "<group>"; };
		1BD9323D243CA506005E4136 /* CommandName.swift */ = {isa = PBXFileReference; lastKnownFileType = sourcecode.swift; path = CommandName.swift; sourceTree = "<group>"; };
		1BD993B023C995B000563ACB /* TextProcessorTests.swift */ = {isa = PBXFileReference; lastKnownFileType = sourcecode.swift; path = TextProcessorTests.swift; sourceTree = "<group>"; };
		1BD993B323C9966A00563ACB /* MockTextProcessor.swift */ = {isa = PBXFileReference; lastKnownFileType = sourcecode.swift; path = MockTextProcessor.swift; sourceTree = "<group>"; };
		1BD993B523C999AF00563ACB /* EditorViewTests.swift */ = {isa = PBXFileReference; lastKnownFileType = sourcecode.swift; path = EditorViewTests.swift; sourceTree = "<group>"; };
		1BD993B723C9AE4200563ACB /* NSAttributedString+Content.swift */ = {isa = PBXFileReference; lastKnownFileType = sourcecode.swift; path = "NSAttributedString+Content.swift"; sourceTree = "<group>"; };
		1BD993BF23C9EAA900563ACB /* TextTransformer.swift */ = {isa = PBXFileReference; lastKnownFileType = sourcecode.swift; path = TextTransformer.swift; sourceTree = "<group>"; };
		1BD993C323CACCE100563ACB /* MockAttachment.swift */ = {isa = PBXFileReference; lastKnownFileType = sourcecode.swift; path = MockAttachment.swift; sourceTree = "<group>"; };
		1BE8825E250DD7B600E2CC1B /* PRTextStorage.m */ = {isa = PBXFileReference; lastKnownFileType = sourcecode.c.objc; path = PRTextStorage.m; sourceTree = "<group>"; };
		1BE88260250DD81500E2CC1B /* Proton-Bridging-Header.h */ = {isa = PBXFileReference; lastKnownFileType = sourcecode.c.h; path = "Proton-Bridging-Header.h"; sourceTree = "<group>"; };
		1BE88263250E3ADB00E2CC1B /* PREditorContentName.m */ = {isa = PBXFileReference; lastKnownFileType = sourcecode.c.objc; path = PREditorContentName.m; sourceTree = "<group>"; };
		1BF90FB3245E503E00A411A3 /* TextBlockAttributeTests.swift */ = {isa = PBXFileReference; lastKnownFileType = sourcecode.swift; path = TextBlockAttributeTests.swift; sourceTree = "<group>"; };
		1BFDC80E254A9BFC00BD83BD /* ListParser.swift */ = {isa = PBXFileReference; lastKnownFileType = sourcecode.swift; path = ListParser.swift; sourceTree = "<group>"; };
		1BFDC810254AA11F00BD83BD /* ListParserTests.swift */ = {isa = PBXFileReference; lastKnownFileType = sourcecode.swift; path = ListParserTests.swift; sourceTree = "<group>"; };
		1BFFEF0423C308BF00D2BA35 /* MockAutogrowingTextViewDelegate.swift */ = {isa = PBXFileReference; fileEncoding = 4; lastKnownFileType = sourcecode.swift; path = MockAutogrowingTextViewDelegate.swift; sourceTree = "<group>"; };
		1BFFEF0B23C30D5200D2BA35 /* EditorContentView.swift */ = {isa = PBXFileReference; lastKnownFileType = sourcecode.swift; path = EditorContentView.swift; sourceTree = "<group>"; };
		1BFFEF1423C332A100D2BA35 /* EditorSnapshotTests.swift */ = {isa = PBXFileReference; lastKnownFileType = sourcecode.swift; path = EditorSnapshotTests.swift; sourceTree = "<group>"; };
		1BFFEF1623C333B400D2BA35 /* EditorTestViewController.swift */ = {isa = PBXFileReference; lastKnownFileType = sourcecode.swift; path = EditorTestViewController.swift; sourceTree = "<group>"; };
		1BFFEF1923C3344A00D2BA35 /* AutogrowingTextField.swift */ = {isa = PBXFileReference; lastKnownFileType = sourcecode.swift; path = AutogrowingTextField.swift; sourceTree = "<group>"; };
		1BFFEF1B23C334D200D2BA35 /* InlineEditorView.swift */ = {isa = PBXFileReference; lastKnownFileType = sourcecode.swift; path = InlineEditorView.swift; sourceTree = "<group>"; };
		1BFFEF1E23C3366200D2BA35 /* MockAttachmentOffsetProvider.swift */ = {isa = PBXFileReference; lastKnownFileType = sourcecode.swift; path = MockAttachmentOffsetProvider.swift; sourceTree = "<group>"; };
		1BFFEF2023C33EA900D2BA35 /* PanelView.swift */ = {isa = PBXFileReference; lastKnownFileType = sourcecode.swift; path = PanelView.swift; sourceTree = "<group>"; };
/* End PBXFileReference section */

/* Begin PBXFrameworksBuildPhase section */
		1BB214C323BB2778008B84A0 /* Frameworks */ = {
			isa = PBXFrameworksBuildPhase;
			buildActionMask = 2147483647;
			files = (
				1BBD529F2608713C00EB5DA8 /* ProtonCore.framework in Frameworks */,
			);
			runOnlyForDeploymentPostprocessing = 0;
		};
		1BB214CC23BB2778008B84A0 /* Frameworks */ = {
			isa = PBXFrameworksBuildPhase;
			buildActionMask = 2147483647;
			files = (
				1BB214D023BB2778008B84A0 /* Proton.framework in Frameworks */,
				1B3D19C8248346FF00B3AB59 /* SnapshotTesting in Frameworks */,
			);
			runOnlyForDeploymentPostprocessing = 0;
		};
		1BB4AAE42606DA2D000D7584 /* Frameworks */ = {
			isa = PBXFrameworksBuildPhase;
			buildActionMask = 2147483647;
			files = (
			);
			runOnlyForDeploymentPostprocessing = 0;
		};
/* End PBXFrameworksBuildPhase section */

/* Begin PBXGroup section */
		1B164F5023D2B99900A0869A /* Processors */ = {
			isa = PBXGroup;
			children = (
				1B164F5123D2B9D400A0869A /* TestTextProcessor.swift */,
			);
			path = Processors;
			sourceTree = "<group>";
		};
		1B183D8A23CEA8F000AE83E5 /* Encoding */ = {
			isa = PBXGroup;
			children = (
				1B183D8B23CEA90400AE83E5 /* EditorContentEncoding.swift */,
				1B183D8D23CEE9BA00AE83E5 /* AttributesEncoding.swift */,
			);
			path = Encoding;
			sourceTree = "<group>";
		};
		1B183D8F23CEEEA100AE83E5 /* Encoding */ = {
			isa = PBXGroup;
			children = (
				1B183D9023CEEEC400AE83E5 /* EditorContentEncoderTests.swift */,
			);
			path = Encoding;
			sourceTree = "<group>";
		};
		1B2BC0DA23CF18A900407DEE /* Decoding */ = {
			isa = PBXGroup;
			children = (
				1B2BC0DB23CF18C100407DEE /* EditorContentDecoding.swift */,
				1B164F0F23D1BE9900A0869A /* AttributesDecoding.swift */,
			);
			path = Decoding;
			sourceTree = "<group>";
		};
		1B45CD9223BEBFE2001EB196 /* Base */ = {
			isa = PBXGroup;
			children = (
				1B45CDAA23BEEDA6001EB196 /* Mocks */,
				1B45CD9323BECFAF001EB196 /* AutogrowingTextViewSnapshotTests.swift */,
				1B45CDA823BEED0E001EB196 /* AutogrowingTextViewTests.swift */,
			);
			path = Base;
			sourceTree = "<group>";
		};
		1B45CD9523BED059001EB196 /* Frameworks */ = {
			isa = PBXGroup;
			children = (
			);
			name = Frameworks;
			sourceTree = "<group>";
		};
		1B45CD9B23BEDA7F001EB196 /* Helpers */ = {
			isa = PBXGroup;
			children = (
				1BFFEF1823C3340D00D2BA35 /* Views */,
				1B45CD9C23BEDA8F001EB196 /* UIView+Render.swift */,
				1BD993BF23C9EAA900563ACB /* TextTransformer.swift */,
				1B45CD9E23BEE997001EB196 /* SnapshotTestViewController.swift */,
				1B45CDCC23BF189F001EB196 /* XCTestHelpers.swift */,
				1B45CDED23C1686F001EB196 /* RichTextViewTestViewController.swift */,
				1BFFEF1623C333B400D2BA35 /* EditorTestViewController.swift */,
<<<<<<< HEAD
				1BD185C5284C34CF001F4FBC /* GenericViewTestViewController.swift */,
				1BBAC3D323CD696F0088A1C8 /* RendererTestViewController.swift */,
=======
				1B98D5AF286828EC0091C927 /* SnapshotTestCase.swift */,
>>>>>>> 9051a41e
			);
			path = Helpers;
			sourceTree = "<group>";
		};
		1B45CDAA23BEEDA6001EB196 /* Mocks */ = {
			isa = PBXGroup;
			children = (
				1BFFEF0423C308BF00D2BA35 /* MockAutogrowingTextViewDelegate.swift */,
			);
			path = Mocks;
			sourceTree = "<group>";
		};
		1B45CDB823BF10C1001EB196 /* Core */ = {
			isa = PBXGroup;
			children = (
				1B45CDCF23C007AF001EB196 /* RichTextView.swift */,
				1BD21553246951090000BCE2 /* LayoutManager.swift */,
				1B45CDD123C00856001EB196 /* TextContainer.swift */,
				1B7A985823C484BC00C34B14 /* RichTextViewDelegate.swift */,
				1B975AFE23CD454700EC410C /* RichTextViewContext.swift */,
				1B7A985623C4828A00C34B14 /* RichTextEditorContext.swift */,
				1B238D6D2456A40200BF49D5 /* NullRichTextEditorContext.swift */,
				1B975AFC23CD40D200EC410C /* RichTextRendererContext.swift */,
				1BD9323D243CA506005E4136 /* CommandName.swift */,
				1B45014E247E5AD9007B3EE9 /* SequenceGenerator.swift */,
				1B30A35F2489CE3E00FA1D48 /* ListFormattingProvider.swift */,
				1BFDC80E254A9BFC00BD83BD /* ListParser.swift */,
			);
			path = Core;
			sourceTree = "<group>";
		};
		1B45CDBF23BF1309001EB196 /* Core */ = {
			isa = PBXGroup;
			children = (
				1B45CDC823BF15CF001EB196 /* Mocks */,
				1B45CDC023BF131B001EB196 /* TextStorageTests.swift */,
				1B45CDD823C0484A001EB196 /* RichTextViewTests.swift */,
				1BF90FB3245E503E00A411A3 /* TextBlockAttributeTests.swift */,
				1B82570523C48FEC0033A0A9 /* RichTextViewContextTests.swift */,
				1B45CDDA23C04BE3001EB196 /* RichTextViewSnapshotTests.swift */,
				1B4B60C5247F692D002B63CF /* ListsSnapshotTests.swift */,
				1BFDC810254AA11F00BD83BD /* ListParserTests.swift */,
			);
			path = Core;
			sourceTree = "<group>";
		};
		1B45CDC323BF13B8001EB196 /* Helpers */ = {
			isa = PBXGroup;
			children = (
				1B82571023C5798C0033A0A9 /* Text */,
				1B45CDC423BF13D4001EB196 /* NSRangeExtensions.swift */,
				1B45CDC623BF14DF001EB196 /* NSAttributedString+Range.swift */,
				1BD993B723C9AE4200563ACB /* NSAttributedString+Content.swift */,
				1B45CDE023C05476001EB196 /* UIColor+Image.swift */,
				1BBAC3CE23CD5A1B0088A1C8 /* UITextRangeExtensions.swift */,
				1B164F4023D2A4AB00A0869A /* String+NSRange.swift */,
			);
			path = Helpers;
			sourceTree = "<group>";
		};
		1B45CDC823BF15CF001EB196 /* Mocks */ = {
			isa = PBXGroup;
			children = (
				1B45CDC923BF161E001EB196 /* MockDefaultTextFormattingProvider.swift */,
				1B82570323C48C350033A0A9 /* MockRichTextViewDelegate.swift */,
				1B30A3632489E11F00FA1D48 /* MockRichTextViewListDelegate.swift */,
				1B30A3612489DC7B00FA1D48 /* MockListFormattingProvider.swift */,
			);
			path = Mocks;
			sourceTree = "<group>";
		};
		1B45CDD323C00915001EB196 /* Editor */ = {
			isa = PBXGroup;
			children = (
				1B45CDD423C00927001EB196 /* EditorContent.swift */,
				1B45CDDE23C053FB001EB196 /* EditorContentIdentifying.swift */,
				1B004EC623C1C287007893AA /* EditorView.swift */,
				1BFFEF0B23C30D5200D2BA35 /* EditorContentView.swift */,
				1B82570C23C5686F0033A0A9 /* EditorViewContext.swift */,
				1B8BE91A23C71CEA00353B17 /* EditorViewDelegate.swift */,
			);
			path = Editor;
			sourceTree = "<group>";
		};
		1B45CDE223C05901001EB196 /* Attachment */ = {
			isa = PBXGroup;
			children = (
				1B45CDDC23C05340001EB196 /* Attachment.swift */,
				1B617AA32839EA2D00095FEE /* AttachmentContent.swift */,
				1B45CDE523C05942001EB196 /* AttachmentSize.swift */,
				1B45CDE323C05916001EB196 /* SelectionView.swift */,
				1B45CDE723C05C0C001EB196 /* Focusable.swift */,
			);
			path = Attachment;
			sourceTree = "<group>";
		};
		1B45CDE923C16816001EB196 /* Attachments */ = {
			isa = PBXGroup;
			children = (
				1B45CDEF23C16ED4001EB196 /* Mocks */,
				1B45CDEA23C16829001EB196 /* ViewAttachmentSnapshotTests.swift */,
				1B617A97283711D700095FEE /* ImageAttachmentSnapshotTests.swift */,
			);
			path = Attachments;
			sourceTree = "<group>";
		};
		1B45CDEF23C16ED4001EB196 /* Mocks */ = {
			isa = PBXGroup;
			children = (
				1B45CDF023C16EF4001EB196 /* RichTextAttachmentView.swift */,
			);
			path = Mocks;
			sourceTree = "<group>";
		};
		1B4B60C8247FC502002B63CF /* Commands */ = {
			isa = PBXGroup;
			children = (
				1BD1857F284861D0001F4FBC /* List */,
				1B7C76A92608A489006618AC /* FontTraitToggleCommand.swift */,
				1B7C76A72608A489006618AC /* BoldCommand.swift */,
				1B7C76A82608A489006618AC /* ItalicsCommand.swift */,
				1B91E7B026AA685E0002DF45 /* AttributesToggleCommand.swift */,
				1B91E7B426AA697C0002DF45 /* UnderlineCommand.swift */,
				1B91E7B826AA698A0002DF45 /* StrikethroughCommand.swift */,
			);
			path = Commands;
			sourceTree = "<group>";
		};
		1B4B60CB247FC698002B63CF /* TextProcessors */ = {
			isa = PBXGroup;
			children = (
				1B4B60CC247FC6AF002B63CF /* ListTextProcessor.swift */,
			);
			path = TextProcessors;
			sourceTree = "<group>";
		};
		1B5E2581240F5AED00163E74 /* ExtensionTests */ = {
			isa = PBXGroup;
			children = (
				1B5E2582240F5B0C00163E74 /* NSAttributedStringExtensionTests.swift */,
			);
			path = ExtensionTests;
			sourceTree = "<group>";
		};
		1B82570723C567370033A0A9 /* EditorCommand */ = {
			isa = PBXGroup;
			children = (
				1B4B60CB247FC698002B63CF /* TextProcessors */,
				1B4B60C8247FC502002B63CF /* Commands */,
				1B82570823C5674E0033A0A9 /* EditorCommand.swift */,
				1B82570A23C567B90033A0A9 /* EditorCommandExecutor.swift */,
			);
			path = EditorCommand;
			sourceTree = "<group>";
		};
		1B82571023C5798C0033A0A9 /* Text */ = {
			isa = PBXGroup;
			children = (
				1B82571123C5799C0033A0A9 /* FontExtensions.swift */,
			);
			path = Text;
			sourceTree = "<group>";
		};
		1B840F5F2401E61600D5E8F7 /* Mocks */ = {
			isa = PBXGroup;
			children = (
				1B840F602401E63100D5E8F7 /* MockEditorCommand.swift */,
			);
			path = Mocks;
			sourceTree = "<group>";
		};
		1B91F4AF23C72D66003F9B55 /* TextProcessors */ = {
			isa = PBXGroup;
			children = (
				1B91F4B023C72D87003F9B55 /* TextProcessor.swift */,
				1B91F4B223C72DC3003F9B55 /* TextProcessing.swift */,
			);
			path = TextProcessors;
			sourceTree = "<group>";
		};
		1B9AED8926059D1A00660B99 /* include */ = {
			isa = PBXGroup;
			children = (
				1B9AED8A26059D1A00660B99 /* PRTextStorage.h */,
				1B9AED8B26059D1A00660B99 /* PREditorContentName.h */,
			);
			path = include;
			sourceTree = "<group>";
		};
		1B9AF9E72851ECB600CD65C4 /* Mocks */ = {
			isa = PBXGroup;
			children = (
				1B9AF9E82851ECC300CD65C4 /* MockGridViewDelegate.swift */,
			);
			path = Mocks;
			sourceTree = "<group>";
		};
		1BB214BC23BB2778008B84A0 = {
			isa = PBXGroup;
			children = (
				1BB214C823BB2778008B84A0 /* Sources */,
				1BB214D323BB2778008B84A0 /* Tests */,
				1BB4AAE82606DA2D000D7584 /* ProtonCore */,
				1BB214C723BB2778008B84A0 /* Products */,
				1B45CD9523BED059001EB196 /* Frameworks */,
			);
			sourceTree = "<group>";
		};
		1BB214C723BB2778008B84A0 /* Products */ = {
			isa = PBXGroup;
			children = (
				1BB214C623BB2778008B84A0 /* Proton.framework */,
				1BB214CF23BB2778008B84A0 /* ProtonTests.xctest */,
				1BB4AAE72606DA2D000D7584 /* ProtonCore.framework */,
			);
			name = Products;
			sourceTree = "<group>";
		};
		1BB214C823BB2778008B84A0 /* Sources */ = {
			isa = PBXGroup;
			children = (
				1BE3305826057DA100B15E67 /* ObjC */,
				1BE3305B26057E1100B15E67 /* Swift */,
				1BB214CA23BB2778008B84A0 /* Info.plist */,
				1BE88260250DD81500E2CC1B /* Proton-Bridging-Header.h */,
			);
			path = Sources;
			sourceTree = "<group>";
		};
		1BB214D323BB2778008B84A0 /* Tests */ = {
			isa = PBXGroup;
			children = (
				1BD185BD284C2A51001F4FBC /* Grid */,
				1B5E2581240F5AED00163E74 /* ExtensionTests */,
				1B45CDE923C16816001EB196 /* Attachments */,
				1B45CD9223BEBFE2001EB196 /* Base */,
				1B45CDBF23BF1309001EB196 /* Core */,
				1BFFEF1323C3328600D2BA35 /* Editor */,
				1BD1791A23C588450066DC13 /* EditorCommands */,
				1B183D8F23CEEEA100AE83E5 /* Encoding */,
				1B45CD9B23BEDA7F001EB196 /* Helpers */,
				1BD993AE23C9955800563ACB /* TextProcessors */,
				1BB214D623BB2778008B84A0 /* Info.plist */,
			);
			path = Tests;
			sourceTree = "<group>";
		};
		1BB2152E23BB2B83008B84A0 /* Base */ = {
			isa = PBXGroup;
			children = (
				1B45CD8F23BDD7E6001EB196 /* AutogrowingTextView.swift */,
				1B45CDBB23BF1174001EB196 /* Types.swift */,
				1B45CDBD23BF125D001EB196 /* NSAttributedString+ContentTypes.swift */,
				1BD21555246952370000BCE2 /* BackgroundStyle.swift */,
				1B4B60CE247FC86A002B63CF /* NSParagraphStyleExtensions.swift */,
			);
			path = Base;
			sourceTree = "<group>";
		};
		1BB4AAE82606DA2D000D7584 /* ProtonCore */ = {
			isa = PBXGroup;
			children = (
				1BB4AAE92606DA2D000D7584 /* ProtonCore.h */,
				1BB4AAEA2606DA2D000D7584 /* Info.plist */,
			);
			path = ProtonCore;
			sourceTree = "<group>";
		};
<<<<<<< HEAD
		1BBAC3D023CD68EE0088A1C8 /* Renderer */ = {
			isa = PBXGroup;
			children = (
				1BBAC3D123CD69250088A1C8 /* RendererSnapshotTests.swift */,
				1BBAC3D723CD79EA0088A1C8 /* RendererViewTests.swift */,
				1BBAC3D923CD7A8B0088A1C8 /* MockRendererViewDelegate.swift */,
			);
			path = Renderer;
			sourceTree = "<group>";
		};
		1BBAC3DB23CDB89A0088A1C8 /* RendererCommand */ = {
			isa = PBXGroup;
			children = (
				1BBAC3DC23CDB8C10088A1C8 /* RendererCommand.swift */,
				1BBAC3DF23CE81F40088A1C8 /* RendererCommandExecutor.swift */,
			);
			path = RendererCommand;
			sourceTree = "<group>";
		};
		1BBAC3E123CE850E0088A1C8 /* RendererCommands */ = {
			isa = PBXGroup;
			children = (
				1B8D8206243F336F009AD38A /* Mocks */,
				1BBAC3E223CE85660088A1C8 /* RendererCommandExecutorTests.swift */,
				1B164F4723D2AC6D00A0869A /* FindTextCommand.swift */,
				1B7C76B92608A508006618AC /* HighlightTextCommandTests.swift */,
			);
			path = RendererCommands;
			sourceTree = "<group>";
		};
		1BC0AA5E284D929E004B8862 /* Commands */ = {
			isa = PBXGroup;
			children = (
				1BC0AA5F284D92B3004B8862 /* CreateGridViewCommand.swift */,
			);
			path = Commands;
			sourceTree = "<group>";
		};
		1BC0AA65284DF933004B8862 /* Core */ = {
			isa = PBXGroup;
			children = (
				1BD185B9284C29E6001F4FBC /* Grid.swift */,
				1BC021D528588DDD00796585 /* GridCellStore.swift */,
				1BC0AA63284DF918004B8862 /* GridConfiguration.swift */,
			);
			path = Core;
			sourceTree = "<group>";
		};
=======
>>>>>>> 9051a41e
		1BD1791A23C588450066DC13 /* EditorCommands */ = {
			isa = PBXGroup;
			children = (
				1B840F5F2401E61600D5E8F7 /* Mocks */,
				1BD1791D23C589340066DC13 /* EditorCommandExecutorTests.swift */,
				1B6DE9D823C5940B007F9859 /* EditorCommandSnapshotTests.swift */,
				1BBE4EFB248CB15E00D1C788 /* ListCommandTests.swift */,
				1B7C76B22608A4FF006618AC /* FontTraitToggleCommandTests.swift */,
				1B91E7BC26AA6AA30002DF45 /* AttributesCommandTests.swift */,
			);
			path = EditorCommands;
			sourceTree = "<group>";
		};
		1BD1857F284861D0001F4FBC /* List */ = {
			isa = PBXGroup;
			children = (
				1B4B60C9247FC51E002B63CF /* ListCommand.swift */,
				1BD18580284861F7001F4FBC /* ListIndentCommand.swift */,
				1BD18582284863A6001F4FBC /* ListOutdentCommand.swift */,
			);
			path = List;
			sourceTree = "<group>";
		};
		1BD185B8284C29DB001F4FBC /* Grid */ = {
			isa = PBXGroup;
			children = (
				1BC0AA65284DF933004B8862 /* Core */,
				1BC0AA5E284D929E004B8862 /* Commands */,
				1BD185C7284D63F1001F4FBC /* View */,
				1BD185CC284D6CB1001F4FBC /* GridViewAttachment.swift */,
			);
			path = Grid;
			sourceTree = "<group>";
		};
		1BD185BD284C2A51001F4FBC /* Grid */ = {
			isa = PBXGroup;
			children = (
				1B9AF9E72851ECB600CD65C4 /* Mocks */,
				1BD185BE284C2A66001F4FBC /* GridTests.swift */,
				1BD185C3284C33B0001F4FBC /* GridViewSnapshotTests.swift */,
				1BD185CE284D8399001F4FBC /* GridViewAttachmentSnapshotTests.swift */,
				1B9AF9E52851EC2500CD65C4 /* GridViewTests.swift */,
			);
			path = Grid;
			sourceTree = "<group>";
		};
		1BD185C7284D63F1001F4FBC /* View */ = {
			isa = PBXGroup;
			children = (
				1BD185BB284C29EF001F4FBC /* GridCell.swift */,
				1BD185C0284C304A001F4FBC /* GridView.swift */,
				1BC0AA68284F59B8004B8862 /* GridContentView.swift */,
			);
			path = View;
			sourceTree = "<group>";
		};
		1BD993AE23C9955800563ACB /* TextProcessors */ = {
			isa = PBXGroup;
			children = (
				1B164F5023D2B99900A0869A /* Processors */,
				1BD993B223C9965B00563ACB /* Mocks */,
				1BD993B023C995B000563ACB /* TextProcessorTests.swift */,
			);
			path = TextProcessors;
			sourceTree = "<group>";
		};
		1BD993B223C9965B00563ACB /* Mocks */ = {
			isa = PBXGroup;
			children = (
				1BD993B323C9966A00563ACB /* MockTextProcessor.swift */,
			);
			path = Mocks;
			sourceTree = "<group>";
		};
		1BE3305826057DA100B15E67 /* ObjC */ = {
			isa = PBXGroup;
			children = (
				1B9AED8926059D1A00660B99 /* include */,
				1BE8825E250DD7B600E2CC1B /* PRTextStorage.m */,
				1BE88263250E3ADB00E2CC1B /* PREditorContentName.m */,
			);
			path = ObjC;
			sourceTree = "<group>";
		};
		1BE3305B26057E1100B15E67 /* Swift */ = {
			isa = PBXGroup;
			children = (
				1BD185B8284C29DB001F4FBC /* Grid */,
				1B2BC0DA23CF18A900407DEE /* Decoding */,
				1B183D8A23CEA8F000AE83E5 /* Encoding */,
				1B45CDE223C05901001EB196 /* Attachment */,
				1BB2152E23BB2B83008B84A0 /* Base */,
				1B45CDB823BF10C1001EB196 /* Core */,
				1B45CDD323C00915001EB196 /* Editor */,
				1B82570723C567370033A0A9 /* EditorCommand */,
				1B45CDC323BF13B8001EB196 /* Helpers */,
				1B91F4AF23C72D66003F9B55 /* TextProcessors */,
			);
			path = Swift;
			sourceTree = "<group>";
		};
		1BFFEF1323C3328600D2BA35 /* Editor */ = {
			isa = PBXGroup;
			children = (
				1BFFEF1D23C3364900D2BA35 /* Mocks */,
				1BFFEF1423C332A100D2BA35 /* EditorSnapshotTests.swift */,
				1BD993B523C999AF00563ACB /* EditorViewTests.swift */,
				1B576088245ADDDA00D92AE8 /* EditorViewMenuTests.swift */,
				1B1C3726244BE0D60028E1ED /* EditorViewContextTests.swift */,
				1B617A99283724C900095FEE /* EditorViewContextSnapshotTests.swift */,
				1B8BE91C23C71E4B00353B17 /* EditorViewDelegateTests.swift */,
				1BC25B532448768200FF88AC /* EditorContextDelegateTests.swift */,
				1B2BC0D723CF17E300407DEE /* EditorContentTransformerTests.swift */,
				1B3D19C92483484A00B3AB59 /* EditorListsSnapshotTests.swift */,
			);
			path = Editor;
			sourceTree = "<group>";
		};
		1BFFEF1823C3340D00D2BA35 /* Views */ = {
			isa = PBXGroup;
			children = (
				1BFFEF1923C3344A00D2BA35 /* AutogrowingTextField.swift */,
				1BFFEF1B23C334D200D2BA35 /* InlineEditorView.swift */,
				1BFFEF2023C33EA900D2BA35 /* PanelView.swift */,
			);
			path = Views;
			sourceTree = "<group>";
		};
		1BFFEF1D23C3364900D2BA35 /* Mocks */ = {
			isa = PBXGroup;
			children = (
				1BFFEF1E23C3366200D2BA35 /* MockAttachmentOffsetProvider.swift */,
				1B8BE91E23C71E8A00353B17 /* MockEditorViewDelegate.swift */,
				1BD993C323CACCE100563ACB /* MockAttachment.swift */,
			);
			path = Mocks;
			sourceTree = "<group>";
		};
/* End PBXGroup section */

/* Begin PBXHeadersBuildPhase section */
		1BB214C123BB2778008B84A0 /* Headers */ = {
			isa = PBXHeadersBuildPhase;
			buildActionMask = 2147483647;
			files = (
			);
			runOnlyForDeploymentPostprocessing = 0;
		};
		1BB4AAE22606DA2D000D7584 /* Headers */ = {
			isa = PBXHeadersBuildPhase;
			buildActionMask = 2147483647;
			files = (
				1BB4AAEB2606DA2D000D7584 /* ProtonCore.h in Headers */,
				1BB4AAF52606DA37000D7584 /* PRTextStorage.h in Headers */,
				1BB4AAF42606DA37000D7584 /* PREditorContentName.h in Headers */,
			);
			runOnlyForDeploymentPostprocessing = 0;
		};
/* End PBXHeadersBuildPhase section */

/* Begin PBXNativeTarget section */
		1BB214C523BB2778008B84A0 /* Proton */ = {
			isa = PBXNativeTarget;
			buildConfigurationList = 1BB214DA23BB2778008B84A0 /* Build configuration list for PBXNativeTarget "Proton" */;
			buildPhases = (
				1BB214C123BB2778008B84A0 /* Headers */,
				1BB214C223BB2778008B84A0 /* Sources */,
				1BB214C323BB2778008B84A0 /* Frameworks */,
				1BB214C423BB2778008B84A0 /* Resources */,
			);
			buildRules = (
			);
			dependencies = (
				1B17FF84260865A800416D19 /* PBXTargetDependency */,
			);
			name = Proton;
			productName = Proton;
			productReference = 1BB214C623BB2778008B84A0 /* Proton.framework */;
			productType = "com.apple.product-type.framework";
		};
		1BB214CE23BB2778008B84A0 /* ProtonTests */ = {
			isa = PBXNativeTarget;
			buildConfigurationList = 1BB214DD23BB2778008B84A0 /* Build configuration list for PBXNativeTarget "ProtonTests" */;
			buildPhases = (
				1BB214CB23BB2778008B84A0 /* Sources */,
				1BB214CC23BB2778008B84A0 /* Frameworks */,
				1BB214CD23BB2778008B84A0 /* Resources */,
				1B45CD9823BED0A2001EB196 /* Copy Frameworks */,
			);
			buildRules = (
			);
			dependencies = (
				1BB214D223BB2778008B84A0 /* PBXTargetDependency */,
			);
			name = ProtonTests;
			packageProductDependencies = (
				1B3D19C7248346FF00B3AB59 /* SnapshotTesting */,
			);
			productName = ProtonTests;
			productReference = 1BB214CF23BB2778008B84A0 /* ProtonTests.xctest */;
			productType = "com.apple.product-type.bundle.unit-test";
		};
		1BB4AAE62606DA2D000D7584 /* ProtonCore */ = {
			isa = PBXNativeTarget;
			buildConfigurationList = 1BB4AAEC2606DA2D000D7584 /* Build configuration list for PBXNativeTarget "ProtonCore" */;
			buildPhases = (
				1BB4AAE22606DA2D000D7584 /* Headers */,
				1BB4AAE32606DA2D000D7584 /* Sources */,
				1BB4AAE42606DA2D000D7584 /* Frameworks */,
				1BB4AAE52606DA2D000D7584 /* Resources */,
			);
			buildRules = (
			);
			dependencies = (
			);
			name = ProtonCore;
			productName = ProtonCore;
			productReference = 1BB4AAE72606DA2D000D7584 /* ProtonCore.framework */;
			productType = "com.apple.product-type.framework";
		};
/* End PBXNativeTarget section */

/* Begin PBXProject section */
		1BB214BD23BB2778008B84A0 /* Project object */ = {
			isa = PBXProject;
			attributes = {
				LastSwiftUpdateCheck = 1130;
				LastUpgradeCheck = 1130;
				ORGANIZATIONNAME = "Rajdeep Kwatra";
				TargetAttributes = {
					1BB214C523BB2778008B84A0 = {
						CreatedOnToolsVersion = 11.3;
						LastSwiftMigration = 1160;
					};
					1BB214CE23BB2778008B84A0 = {
						CreatedOnToolsVersion = 11.3;
					};
					1BB4AAE62606DA2D000D7584 = {
						CreatedOnToolsVersion = 12.4;
					};
				};
			};
			buildConfigurationList = 1BB214C023BB2778008B84A0 /* Build configuration list for PBXProject "Proton" */;
			compatibilityVersion = "Xcode 9.3";
			developmentRegion = en;
			hasScannedForEncodings = 0;
			knownRegions = (
				en,
				Base,
			);
			mainGroup = 1BB214BC23BB2778008B84A0;
			packageReferences = (
				1B3D19C6248346FF00B3AB59 /* XCRemoteSwiftPackageReference "swift-snapshot-testing" */,
			);
			productRefGroup = 1BB214C723BB2778008B84A0 /* Products */;
			projectDirPath = "";
			projectRoot = "";
			targets = (
				1BB214C523BB2778008B84A0 /* Proton */,
				1BB214CE23BB2778008B84A0 /* ProtonTests */,
				1BB4AAE62606DA2D000D7584 /* ProtonCore */,
			);
		};
/* End PBXProject section */

/* Begin PBXResourcesBuildPhase section */
		1BB214C423BB2778008B84A0 /* Resources */ = {
			isa = PBXResourcesBuildPhase;
			buildActionMask = 2147483647;
			files = (
			);
			runOnlyForDeploymentPostprocessing = 0;
		};
		1BB214CD23BB2778008B84A0 /* Resources */ = {
			isa = PBXResourcesBuildPhase;
			buildActionMask = 2147483647;
			files = (
			);
			runOnlyForDeploymentPostprocessing = 0;
		};
		1BB4AAE52606DA2D000D7584 /* Resources */ = {
			isa = PBXResourcesBuildPhase;
			buildActionMask = 2147483647;
			files = (
			);
			runOnlyForDeploymentPostprocessing = 0;
		};
/* End PBXResourcesBuildPhase section */

/* Begin PBXSourcesBuildPhase section */
		1BB214C223BB2778008B84A0 /* Sources */ = {
			isa = PBXSourcesBuildPhase;
			buildActionMask = 2147483647;
			files = (
				1B238D6E2456A40200BF49D5 /* NullRichTextEditorContext.swift in Sources */,
				1B45CDBE23BF125D001EB196 /* NSAttributedString+ContentTypes.swift in Sources */,
				1B7A985723C4828A00C34B14 /* RichTextEditorContext.swift in Sources */,
				1BC0AA64284DF918004B8862 /* GridConfiguration.swift in Sources */,
				1B7A985923C484BC00C34B14 /* RichTextViewDelegate.swift in Sources */,
				1BD18581284861F7001F4FBC /* ListIndentCommand.swift in Sources */,
				1B45CDE123C05476001EB196 /* UIColor+Image.swift in Sources */,
				1B45CD9123BDD7E6001EB196 /* AutogrowingTextView.swift in Sources */,
				1B45CDE623C05942001EB196 /* AttachmentSize.swift in Sources */,
				1B164F1023D1BE9900A0869A /* AttributesDecoding.swift in Sources */,
				1B45CDC723BF14DF001EB196 /* NSAttributedString+Range.swift in Sources */,
				1B45CDD223C00856001EB196 /* TextContainer.swift in Sources */,
				1B4B60CA247FC51E002B63CF /* ListCommand.swift in Sources */,
				1B7C76AB2608A489006618AC /* BoldCommand.swift in Sources */,
				1BBAC3CF23CD5A1B0088A1C8 /* UITextRangeExtensions.swift in Sources */,
				1BFDC80F254A9BFC00BD83BD /* ListParser.swift in Sources */,
				1B7C76AC2608A489006618AC /* ItalicsCommand.swift in Sources */,
				1B183D8E23CEE9BA00AE83E5 /* AttributesEncoding.swift in Sources */,
				1BD21554246951090000BCE2 /* LayoutManager.swift in Sources */,
				1BD185BC284C29EF001F4FBC /* GridCell.swift in Sources */,
				1B91E7B526AA697C0002DF45 /* UnderlineCommand.swift in Sources */,
				1B91F4B323C72DC3003F9B55 /* TextProcessing.swift in Sources */,
				1BD185C2284C3082001F4FBC /* GridView.swift in Sources */,
				1BD185BA284C29E6001F4FBC /* Grid.swift in Sources */,
				1B45CDDD23C05340001EB196 /* Attachment.swift in Sources */,
				1B45CDD023C007AF001EB196 /* RichTextView.swift in Sources */,
				1B004EC723C1C287007893AA /* EditorView.swift in Sources */,
				1B8BE91B23C71CEA00353B17 /* EditorViewDelegate.swift in Sources */,
<<<<<<< HEAD
				1BC021D628588DDD00796585 /* GridCellStore.swift in Sources */,
				1BBAC3DD23CDB8C10088A1C8 /* RendererCommand.swift in Sources */,
=======
>>>>>>> 9051a41e
				1B4B60CF247FC86A002B63CF /* NSParagraphStyleExtensions.swift in Sources */,
				1BD18583284863A6001F4FBC /* ListOutdentCommand.swift in Sources */,
				1BD21556246952370000BCE2 /* BackgroundStyle.swift in Sources */,
				1B91F4B123C72D87003F9B55 /* TextProcessor.swift in Sources */,
				1B2BC0DD23CF18C700407DEE /* EditorContentDecoding.swift in Sources */,
				1B45CDC523BF13D4001EB196 /* NSRangeExtensions.swift in Sources */,
<<<<<<< HEAD
				1BBAC3E023CE81F40088A1C8 /* RendererCommandExecutor.swift in Sources */,
				1BD185CD284D6CB1001F4FBC /* GridViewAttachment.swift in Sources */,
				1BC0AA69284F59B8004B8862 /* GridContentView.swift in Sources */,
				1B45014F247E5AD9007B3EE9 /* SequenceGenerator.swift in Sources */,
				1BD993B823C9AE4200563ACB /* NSAttributedString+Content.swift in Sources */,
				1B975B0123CD45DC00EC410C /* RendererViewContext.swift in Sources */,
				1BC0AA60284D92B3004B8862 /* CreateGridViewCommand.swift in Sources */,
=======
				1B45014F247E5AD9007B3EE9 /* SequenceGenerator.swift in Sources */,
				1BD993B823C9AE4200563ACB /* NSAttributedString+Content.swift in Sources */,
>>>>>>> 9051a41e
				1B4B60CD247FC6AF002B63CF /* ListTextProcessor.swift in Sources */,
				1BFFEF0C23C30D5200D2BA35 /* EditorContentView.swift in Sources */,
				1B82570923C5674E0033A0A9 /* EditorCommand.swift in Sources */,
				1B91E7B926AA698A0002DF45 /* StrikethroughCommand.swift in Sources */,
				1B82570D23C5686F0033A0A9 /* EditorViewContext.swift in Sources */,
				1B975AFF23CD454700EC410C /* RichTextViewContext.swift in Sources */,
				1B45CDE823C05C0C001EB196 /* Focusable.swift in Sources */,
				1B7C76AA2608A489006618AC /* FontTraitToggleCommand.swift in Sources */,
				1B164F4123D2A4AB00A0869A /* String+NSRange.swift in Sources */,
				1B45CDDF23C053FB001EB196 /* EditorContentIdentifying.swift in Sources */,
				1B45CDD523C00927001EB196 /* EditorContent.swift in Sources */,
				1B975AFD23CD40D200EC410C /* RichTextRendererContext.swift in Sources */,
				1B91E7B126AA685E0002DF45 /* AttributesToggleCommand.swift in Sources */,
				1B45CDBC23BF1174001EB196 /* Types.swift in Sources */,
				1B82571223C5799C0033A0A9 /* FontExtensions.swift in Sources */,
				1B45CDE423C05916001EB196 /* SelectionView.swift in Sources */,
				1B30A3602489CE3E00FA1D48 /* ListFormattingProvider.swift in Sources */,
				1BD9323E243CA506005E4136 /* CommandName.swift in Sources */,
				1B617AA42839EA2D00095FEE /* AttachmentContent.swift in Sources */,
				1B82570B23C567B90033A0A9 /* EditorCommandExecutor.swift in Sources */,
				1B183D8C23CEA90400AE83E5 /* EditorContentEncoding.swift in Sources */,
			);
			runOnlyForDeploymentPostprocessing = 0;
		};
		1BB214CB23BB2778008B84A0 /* Sources */ = {
			isa = PBXSourcesBuildPhase;
			buildActionMask = 2147483647;
			files = (
				1B45CDEE23C1686F001EB196 /* RichTextViewTestViewController.swift in Sources */,
				1BFFEF0523C308BF00D2BA35 /* MockAutogrowingTextViewDelegate.swift in Sources */,
				1B45CD9D23BEDA8F001EB196 /* UIView+Render.swift in Sources */,
				1B840F612401E63100D5E8F7 /* MockEditorCommand.swift in Sources */,
				1B45CD9F23BEE997001EB196 /* SnapshotTestViewController.swift in Sources */,
				1BFFEF1A23C3344A00D2BA35 /* AutogrowingTextField.swift in Sources */,
				1BD993B423C9966A00563ACB /* MockTextProcessor.swift in Sources */,
				1B164F5223D2B9D400A0869A /* TestTextProcessor.swift in Sources */,
				1BD993B123C995B000563ACB /* TextProcessorTests.swift in Sources */,
				1B30A3642489E11F00FA1D48 /* MockRichTextViewListDelegate.swift in Sources */,
				1BF90FB4245E503E00A411A3 /* TextBlockAttributeTests.swift in Sources */,
				1B7C76B32608A4FF006618AC /* FontTraitToggleCommandTests.swift in Sources */,
				1BFFEF1523C332A100D2BA35 /* EditorSnapshotTests.swift in Sources */,
				1B9AF9E92851ECC300CD65C4 /* MockGridViewDelegate.swift in Sources */,
				1B4B60C6247F692D002B63CF /* ListsSnapshotTests.swift in Sources */,
				1BD993C023C9EAA900563ACB /* TextTransformer.swift in Sources */,
				1B8BE91D23C71E4B00353B17 /* EditorViewDelegateTests.swift in Sources */,
				1BD185C6284C34CF001F4FBC /* GenericViewTestViewController.swift in Sources */,
				1BFFEF2123C33EA900D2BA35 /* PanelView.swift in Sources */,
				1B8BE91F23C71E8A00353B17 /* MockEditorViewDelegate.swift in Sources */,
				1B45CDC223BF131E001EB196 /* TextStorageTests.swift in Sources */,
				1B1C3727244BE0D60028E1ED /* EditorViewContextTests.swift in Sources */,
				1BFFEF1723C333B400D2BA35 /* EditorTestViewController.swift in Sources */,
				1B45CDCE23BF18A5001EB196 /* XCTestHelpers.swift in Sources */,
				1B45CDDB23C04BE3001EB196 /* RichTextViewSnapshotTests.swift in Sources */,
				1B2BC0D823CF17E300407DEE /* EditorContentTransformerTests.swift in Sources */,
				1B45CDD923C0484A001EB196 /* RichTextViewTests.swift in Sources */,
				1BC25B542448768200FF88AC /* EditorContextDelegateTests.swift in Sources */,
<<<<<<< HEAD
				1B9AF9E62851EC2500CD65C4 /* GridViewTests.swift in Sources */,
				1BBAC3E323CE85660088A1C8 /* RendererCommandExecutorTests.swift in Sources */,
				1B8D8208243F3386009AD38A /* MockRendererCommand.swift in Sources */,
				1B7C76BA2608A508006618AC /* HighlightTextCommandTests.swift in Sources */,
=======
				1B98D5B0286828EC0091C927 /* SnapshotTestCase.swift in Sources */,
>>>>>>> 9051a41e
				1BFDC811254AA11F00BD83BD /* ListParserTests.swift in Sources */,
				1BD1791E23C589340066DC13 /* EditorCommandExecutorTests.swift in Sources */,
				1B82570423C48C350033A0A9 /* MockRichTextViewDelegate.swift in Sources */,
				1BBE4EFC248CB15E00D1C788 /* ListCommandTests.swift in Sources */,
				1B5E2583240F5B0C00163E74 /* NSAttributedStringExtensionTests.swift in Sources */,
				1B45CDCB23BF1621001EB196 /* MockDefaultTextFormattingProvider.swift in Sources */,
				1BD185D0284D839C001F4FBC /* GridViewAttachmentSnapshotTests.swift in Sources */,
				1B45CDA923BEED0E001EB196 /* AutogrowingTextViewTests.swift in Sources */,
				1BD185BF284C2A66001F4FBC /* GridTests.swift in Sources */,
				1B3D19CA2483484A00B3AB59 /* EditorListsSnapshotTests.swift in Sources */,
				1B183D9223CEEED900AE83E5 /* EditorContentEncoderTests.swift in Sources */,
				1B617A9A283724C900095FEE /* EditorViewContextSnapshotTests.swift in Sources */,
				1BD993C423CACCE100563ACB /* MockAttachment.swift in Sources */,
				1B576089245ADDDA00D92AE8 /* EditorViewMenuTests.swift in Sources */,
				1B617A98283711D700095FEE /* ImageAttachmentSnapshotTests.swift in Sources */,
				1BFFEF1C23C334D200D2BA35 /* InlineEditorView.swift in Sources */,
				1B45CDF123C16EF4001EB196 /* RichTextAttachmentView.swift in Sources */,
				1BFFEF1F23C3366200D2BA35 /* MockAttachmentOffsetProvider.swift in Sources */,
				1B45CD9423BECFAF001EB196 /* AutogrowingTextViewSnapshotTests.swift in Sources */,
				1B82570623C48FEC0033A0A9 /* RichTextViewContextTests.swift in Sources */,
				1B45CDEC23C1682C001EB196 /* ViewAttachmentSnapshotTests.swift in Sources */,
				1B91E7BD26AA6AA30002DF45 /* AttributesCommandTests.swift in Sources */,
				1BD993B623C999AF00563ACB /* EditorViewTests.swift in Sources */,
				1B30A3622489DC7B00FA1D48 /* MockListFormattingProvider.swift in Sources */,
				1BD185C4284C33B0001F4FBC /* GridViewSnapshotTests.swift in Sources */,
				1B6DE9D923C5940B007F9859 /* EditorCommandSnapshotTests.swift in Sources */,
			);
			runOnlyForDeploymentPostprocessing = 0;
		};
		1BB4AAE32606DA2D000D7584 /* Sources */ = {
			isa = PBXSourcesBuildPhase;
			buildActionMask = 2147483647;
			files = (
				1BB4AAFA2606DA3E000D7584 /* PRTextStorage.m in Sources */,
				1BB4AAFB2606DA3E000D7584 /* PREditorContentName.m in Sources */,
			);
			runOnlyForDeploymentPostprocessing = 0;
		};
/* End PBXSourcesBuildPhase section */

/* Begin PBXTargetDependency section */
		1B17FF84260865A800416D19 /* PBXTargetDependency */ = {
			isa = PBXTargetDependency;
			target = 1BB4AAE62606DA2D000D7584 /* ProtonCore */;
			targetProxy = 1B17FF83260865A800416D19 /* PBXContainerItemProxy */;
		};
		1BB214D223BB2778008B84A0 /* PBXTargetDependency */ = {
			isa = PBXTargetDependency;
			target = 1BB214C523BB2778008B84A0 /* Proton */;
			targetProxy = 1BB214D123BB2778008B84A0 /* PBXContainerItemProxy */;
		};
/* End PBXTargetDependency section */

/* Begin XCBuildConfiguration section */
		1BB214D823BB2778008B84A0 /* Debug */ = {
			isa = XCBuildConfiguration;
			buildSettings = {
				ALWAYS_SEARCH_USER_PATHS = NO;
				CLANG_ANALYZER_NONNULL = YES;
				CLANG_ANALYZER_NUMBER_OBJECT_CONVERSION = YES_AGGRESSIVE;
				CLANG_CXX_LANGUAGE_STANDARD = "gnu++14";
				CLANG_CXX_LIBRARY = "libc++";
				CLANG_ENABLE_MODULES = YES;
				CLANG_ENABLE_OBJC_ARC = YES;
				CLANG_ENABLE_OBJC_WEAK = YES;
				CLANG_WARN_BLOCK_CAPTURE_AUTORELEASING = YES;
				CLANG_WARN_BOOL_CONVERSION = YES;
				CLANG_WARN_COMMA = YES;
				CLANG_WARN_CONSTANT_CONVERSION = YES;
				CLANG_WARN_DEPRECATED_OBJC_IMPLEMENTATIONS = YES;
				CLANG_WARN_DIRECT_OBJC_ISA_USAGE = YES_ERROR;
				CLANG_WARN_DOCUMENTATION_COMMENTS = YES;
				CLANG_WARN_EMPTY_BODY = YES;
				CLANG_WARN_ENUM_CONVERSION = YES;
				CLANG_WARN_INFINITE_RECURSION = YES;
				CLANG_WARN_INT_CONVERSION = YES;
				CLANG_WARN_NON_LITERAL_NULL_CONVERSION = YES;
				CLANG_WARN_OBJC_IMPLICIT_RETAIN_SELF = YES;
				CLANG_WARN_OBJC_LITERAL_CONVERSION = YES;
				CLANG_WARN_OBJC_ROOT_CLASS = YES_ERROR;
				CLANG_WARN_RANGE_LOOP_ANALYSIS = YES;
				CLANG_WARN_STRICT_PROTOTYPES = YES;
				CLANG_WARN_SUSPICIOUS_MOVE = YES;
				CLANG_WARN_UNGUARDED_AVAILABILITY = YES_AGGRESSIVE;
				CLANG_WARN_UNREACHABLE_CODE = YES;
				CLANG_WARN__DUPLICATE_METHOD_MATCH = YES;
				COPY_PHASE_STRIP = NO;
				CURRENT_PROJECT_VERSION = 1;
				DEBUG_INFORMATION_FORMAT = dwarf;
				ENABLE_STRICT_OBJC_MSGSEND = YES;
				ENABLE_TESTABILITY = YES;
				GCC_C_LANGUAGE_STANDARD = gnu11;
				GCC_DYNAMIC_NO_PIC = NO;
				GCC_NO_COMMON_BLOCKS = YES;
				GCC_OPTIMIZATION_LEVEL = 0;
				GCC_PREPROCESSOR_DEFINITIONS = (
					"DEBUG=1",
					"$(inherited)",
				);
				GCC_WARN_64_TO_32_BIT_CONVERSION = YES;
				GCC_WARN_ABOUT_RETURN_TYPE = YES_ERROR;
				GCC_WARN_UNDECLARED_SELECTOR = YES;
				GCC_WARN_UNINITIALIZED_AUTOS = YES_AGGRESSIVE;
				GCC_WARN_UNUSED_FUNCTION = YES;
				GCC_WARN_UNUSED_VARIABLE = YES;
				IPHONEOS_DEPLOYMENT_TARGET = 10.0;
				MTL_ENABLE_DEBUG_INFO = INCLUDE_SOURCE;
				MTL_FAST_MATH = YES;
				ONLY_ACTIVE_ARCH = YES;
				SDKROOT = iphoneos;
				SWIFT_ACTIVE_COMPILATION_CONDITIONS = DEBUG;
				SWIFT_OPTIMIZATION_LEVEL = "-Onone";
				TARGETED_DEVICE_FAMILY = "1,2";
				VERSIONING_SYSTEM = "apple-generic";
				VERSION_INFO_PREFIX = "";
			};
			name = Debug;
		};
		1BB214D923BB2778008B84A0 /* Release */ = {
			isa = XCBuildConfiguration;
			buildSettings = {
				ALWAYS_SEARCH_USER_PATHS = NO;
				CLANG_ANALYZER_NONNULL = YES;
				CLANG_ANALYZER_NUMBER_OBJECT_CONVERSION = YES_AGGRESSIVE;
				CLANG_CXX_LANGUAGE_STANDARD = "gnu++14";
				CLANG_CXX_LIBRARY = "libc++";
				CLANG_ENABLE_MODULES = YES;
				CLANG_ENABLE_OBJC_ARC = YES;
				CLANG_ENABLE_OBJC_WEAK = YES;
				CLANG_WARN_BLOCK_CAPTURE_AUTORELEASING = YES;
				CLANG_WARN_BOOL_CONVERSION = YES;
				CLANG_WARN_COMMA = YES;
				CLANG_WARN_CONSTANT_CONVERSION = YES;
				CLANG_WARN_DEPRECATED_OBJC_IMPLEMENTATIONS = YES;
				CLANG_WARN_DIRECT_OBJC_ISA_USAGE = YES_ERROR;
				CLANG_WARN_DOCUMENTATION_COMMENTS = YES;
				CLANG_WARN_EMPTY_BODY = YES;
				CLANG_WARN_ENUM_CONVERSION = YES;
				CLANG_WARN_INFINITE_RECURSION = YES;
				CLANG_WARN_INT_CONVERSION = YES;
				CLANG_WARN_NON_LITERAL_NULL_CONVERSION = YES;
				CLANG_WARN_OBJC_IMPLICIT_RETAIN_SELF = YES;
				CLANG_WARN_OBJC_LITERAL_CONVERSION = YES;
				CLANG_WARN_OBJC_ROOT_CLASS = YES_ERROR;
				CLANG_WARN_RANGE_LOOP_ANALYSIS = YES;
				CLANG_WARN_STRICT_PROTOTYPES = YES;
				CLANG_WARN_SUSPICIOUS_MOVE = YES;
				CLANG_WARN_UNGUARDED_AVAILABILITY = YES_AGGRESSIVE;
				CLANG_WARN_UNREACHABLE_CODE = YES;
				CLANG_WARN__DUPLICATE_METHOD_MATCH = YES;
				COPY_PHASE_STRIP = NO;
				CURRENT_PROJECT_VERSION = 1;
				DEBUG_INFORMATION_FORMAT = "dwarf-with-dsym";
				ENABLE_NS_ASSERTIONS = NO;
				ENABLE_STRICT_OBJC_MSGSEND = YES;
				GCC_C_LANGUAGE_STANDARD = gnu11;
				GCC_NO_COMMON_BLOCKS = YES;
				GCC_WARN_64_TO_32_BIT_CONVERSION = YES;
				GCC_WARN_ABOUT_RETURN_TYPE = YES_ERROR;
				GCC_WARN_UNDECLARED_SELECTOR = YES;
				GCC_WARN_UNINITIALIZED_AUTOS = YES_AGGRESSIVE;
				GCC_WARN_UNUSED_FUNCTION = YES;
				GCC_WARN_UNUSED_VARIABLE = YES;
				IPHONEOS_DEPLOYMENT_TARGET = 10.0;
				MTL_ENABLE_DEBUG_INFO = NO;
				MTL_FAST_MATH = YES;
				SDKROOT = iphoneos;
				SWIFT_COMPILATION_MODE = wholemodule;
				SWIFT_OPTIMIZATION_LEVEL = "-O";
				TARGETED_DEVICE_FAMILY = "1,2";
				VALIDATE_PRODUCT = YES;
				VERSIONING_SYSTEM = "apple-generic";
				VERSION_INFO_PREFIX = "";
			};
			name = Release;
		};
		1BB214DB23BB2778008B84A0 /* Debug */ = {
			isa = XCBuildConfiguration;
			buildSettings = {
				APPLICATION_EXTENSION_API_ONLY = YES;
				CLANG_ENABLE_MODULES = YES;
				CODE_SIGN_STYLE = Automatic;
				DEFINES_MODULE = YES;
				DYLIB_COMPATIBILITY_VERSION = 1;
				DYLIB_CURRENT_VERSION = 1;
				DYLIB_INSTALL_NAME_BASE = "@rpath";
				ENABLE_BITCODE = YES;
				INFOPLIST_FILE = Sources/Info.plist;
				INSTALL_PATH = "$(LOCAL_LIBRARY_DIR)/Frameworks";
				LD_RUNPATH_SEARCH_PATHS = (
					"$(inherited)",
					"@executable_path/Frameworks",
					"@loader_path/Frameworks",
				);
				MARKETING_VERSION = 0.1.0;
				PRODUCT_BUNDLE_IDENTIFIER = com.rajdeep.Proton;
				PRODUCT_NAME = "$(TARGET_NAME:c99extidentifier)";
				SKIP_INSTALL = YES;
				SWIFT_OBJC_BRIDGING_HEADER = "$(SRCROOT)/Sources/Proton-Bridging-Header.h";
				SWIFT_OPTIMIZATION_LEVEL = "-Onone";
				SWIFT_VERSION = 5.0;
				TARGETED_DEVICE_FAMILY = "1,2";
				TVOS_DEPLOYMENT_TARGET = 12.0;
				WATCHOS_DEPLOYMENT_TARGET = 5.0;
			};
			name = Debug;
		};
		1BB214DC23BB2778008B84A0 /* Release */ = {
			isa = XCBuildConfiguration;
			buildSettings = {
				APPLICATION_EXTENSION_API_ONLY = YES;
				CLANG_ENABLE_MODULES = YES;
				CODE_SIGN_STYLE = Automatic;
				DEFINES_MODULE = YES;
				DYLIB_COMPATIBILITY_VERSION = 1;
				DYLIB_CURRENT_VERSION = 1;
				DYLIB_INSTALL_NAME_BASE = "@rpath";
				ENABLE_BITCODE = YES;
				INFOPLIST_FILE = Sources/Info.plist;
				INSTALL_PATH = "$(LOCAL_LIBRARY_DIR)/Frameworks";
				LD_RUNPATH_SEARCH_PATHS = (
					"$(inherited)",
					"@executable_path/Frameworks",
					"@loader_path/Frameworks",
				);
				MARKETING_VERSION = 0.1.0;
				PRODUCT_BUNDLE_IDENTIFIER = com.rajdeep.Proton;
				PRODUCT_NAME = "$(TARGET_NAME:c99extidentifier)";
				SKIP_INSTALL = YES;
				SWIFT_OBJC_BRIDGING_HEADER = "$(SRCROOT)/Sources/Proton-Bridging-Header.h";
				SWIFT_VERSION = 5.0;
				TARGETED_DEVICE_FAMILY = "1,2";
				TVOS_DEPLOYMENT_TARGET = 12.0;
				WATCHOS_DEPLOYMENT_TARGET = 5.0;
			};
			name = Release;
		};
		1BB214DE23BB2778008B84A0 /* Debug */ = {
			isa = XCBuildConfiguration;
			buildSettings = {
				ALWAYS_EMBED_SWIFT_STANDARD_LIBRARIES = YES;
				CODE_SIGN_STYLE = Automatic;
				FRAMEWORK_SEARCH_PATHS = "$(SRCROOT)/../Carthage/Build/**";
				INFOPLIST_FILE = Tests/Info.plist;
				IPHONEOS_DEPLOYMENT_TARGET = 13.0;
				LD_RUNPATH_SEARCH_PATHS = (
					"$(inherited)",
					"@executable_path/Frameworks",
					"@loader_path/Frameworks",
				);
				PRODUCT_BUNDLE_IDENTIFIER = com.rajdeep.ProtonTests;
				PRODUCT_NAME = "$(TARGET_NAME)";
				SWIFT_OBJC_BRIDGING_HEADER = "";
				SWIFT_VERSION = 5.0;
				TARGETED_DEVICE_FAMILY = "1,2";
			};
			name = Debug;
		};
		1BB214DF23BB2778008B84A0 /* Release */ = {
			isa = XCBuildConfiguration;
			buildSettings = {
				ALWAYS_EMBED_SWIFT_STANDARD_LIBRARIES = YES;
				CODE_SIGN_STYLE = Automatic;
				FRAMEWORK_SEARCH_PATHS = "$(SRCROOT)/../Carthage/Build/**";
				INFOPLIST_FILE = Tests/Info.plist;
				IPHONEOS_DEPLOYMENT_TARGET = 13.0;
				LD_RUNPATH_SEARCH_PATHS = (
					"$(inherited)",
					"@executable_path/Frameworks",
					"@loader_path/Frameworks",
				);
				PRODUCT_BUNDLE_IDENTIFIER = com.rajdeep.ProtonTests;
				PRODUCT_NAME = "$(TARGET_NAME)";
				SWIFT_OBJC_BRIDGING_HEADER = "";
				SWIFT_VERSION = 5.0;
				TARGETED_DEVICE_FAMILY = "1,2";
			};
			name = Release;
		};
		1BB4AAED2606DA2D000D7584 /* Debug */ = {
			isa = XCBuildConfiguration;
			buildSettings = {
				APPLICATION_EXTENSION_API_ONLY = YES;
				CLANG_WARN_QUOTED_INCLUDE_IN_FRAMEWORK_HEADER = YES;
				CODE_SIGN_STYLE = Automatic;
				DEFINES_MODULE = YES;
				DYLIB_COMPATIBILITY_VERSION = 1;
				DYLIB_CURRENT_VERSION = 1;
				DYLIB_INSTALL_NAME_BASE = "@rpath";
				INFOPLIST_FILE = ProtonCore/Info.plist;
				INSTALL_PATH = "$(LOCAL_LIBRARY_DIR)/Frameworks";
				IPHONEOS_DEPLOYMENT_TARGET = 10.0;
				LD_RUNPATH_SEARCH_PATHS = (
					"$(inherited)",
					"@executable_path/Frameworks",
					"@loader_path/Frameworks",
				);
				PRODUCT_BUNDLE_IDENTIFIER = com.rajdeep.Proton.ProtonCore;
				PRODUCT_NAME = "$(TARGET_NAME:c99extidentifier)";
				SKIP_INSTALL = YES;
				TARGETED_DEVICE_FAMILY = "1,2";
			};
			name = Debug;
		};
		1BB4AAEE2606DA2D000D7584 /* Release */ = {
			isa = XCBuildConfiguration;
			buildSettings = {
				APPLICATION_EXTENSION_API_ONLY = YES;
				CLANG_WARN_QUOTED_INCLUDE_IN_FRAMEWORK_HEADER = YES;
				CODE_SIGN_STYLE = Automatic;
				DEFINES_MODULE = YES;
				DYLIB_COMPATIBILITY_VERSION = 1;
				DYLIB_CURRENT_VERSION = 1;
				DYLIB_INSTALL_NAME_BASE = "@rpath";
				INFOPLIST_FILE = ProtonCore/Info.plist;
				INSTALL_PATH = "$(LOCAL_LIBRARY_DIR)/Frameworks";
				IPHONEOS_DEPLOYMENT_TARGET = 10.0;
				LD_RUNPATH_SEARCH_PATHS = (
					"$(inherited)",
					"@executable_path/Frameworks",
					"@loader_path/Frameworks",
				);
				PRODUCT_BUNDLE_IDENTIFIER = com.rajdeep.Proton.ProtonCore;
				PRODUCT_NAME = "$(TARGET_NAME:c99extidentifier)";
				SKIP_INSTALL = YES;
				TARGETED_DEVICE_FAMILY = "1,2";
			};
			name = Release;
		};
/* End XCBuildConfiguration section */

/* Begin XCConfigurationList section */
		1BB214C023BB2778008B84A0 /* Build configuration list for PBXProject "Proton" */ = {
			isa = XCConfigurationList;
			buildConfigurations = (
				1BB214D823BB2778008B84A0 /* Debug */,
				1BB214D923BB2778008B84A0 /* Release */,
			);
			defaultConfigurationIsVisible = 0;
			defaultConfigurationName = Release;
		};
		1BB214DA23BB2778008B84A0 /* Build configuration list for PBXNativeTarget "Proton" */ = {
			isa = XCConfigurationList;
			buildConfigurations = (
				1BB214DB23BB2778008B84A0 /* Debug */,
				1BB214DC23BB2778008B84A0 /* Release */,
			);
			defaultConfigurationIsVisible = 0;
			defaultConfigurationName = Release;
		};
		1BB214DD23BB2778008B84A0 /* Build configuration list for PBXNativeTarget "ProtonTests" */ = {
			isa = XCConfigurationList;
			buildConfigurations = (
				1BB214DE23BB2778008B84A0 /* Debug */,
				1BB214DF23BB2778008B84A0 /* Release */,
			);
			defaultConfigurationIsVisible = 0;
			defaultConfigurationName = Release;
		};
		1BB4AAEC2606DA2D000D7584 /* Build configuration list for PBXNativeTarget "ProtonCore" */ = {
			isa = XCConfigurationList;
			buildConfigurations = (
				1BB4AAED2606DA2D000D7584 /* Debug */,
				1BB4AAEE2606DA2D000D7584 /* Release */,
			);
			defaultConfigurationIsVisible = 0;
			defaultConfigurationName = Release;
		};
/* End XCConfigurationList section */

/* Begin XCRemoteSwiftPackageReference section */
		1B3D19C6248346FF00B3AB59 /* XCRemoteSwiftPackageReference "swift-snapshot-testing" */ = {
			isa = XCRemoteSwiftPackageReference;
			repositoryURL = "https://github.com/pointfreeco/swift-snapshot-testing.git";
			requirement = {
				kind = upToNextMajorVersion;
				minimumVersion = 1.7.2;
			};
		};
/* End XCRemoteSwiftPackageReference section */

/* Begin XCSwiftPackageProductDependency section */
		1B3D19C7248346FF00B3AB59 /* SnapshotTesting */ = {
			isa = XCSwiftPackageProductDependency;
			package = 1B3D19C6248346FF00B3AB59 /* XCRemoteSwiftPackageReference "swift-snapshot-testing" */;
			productName = SnapshotTesting;
		};
/* End XCSwiftPackageProductDependency section */
	};
	rootObject = 1BB214BD23BB2778008B84A0 /* Project object */;
}<|MERGE_RESOLUTION|>--- conflicted
+++ resolved
@@ -84,13 +84,9 @@
 		1B91F4B323C72DC3003F9B55 /* TextProcessing.swift in Sources */ = {isa = PBXBuildFile; fileRef = 1B91F4B223C72DC3003F9B55 /* TextProcessing.swift */; };
 		1B975AFD23CD40D200EC410C /* RichTextRendererContext.swift in Sources */ = {isa = PBXBuildFile; fileRef = 1B975AFC23CD40D200EC410C /* RichTextRendererContext.swift */; };
 		1B975AFF23CD454700EC410C /* RichTextViewContext.swift in Sources */ = {isa = PBXBuildFile; fileRef = 1B975AFE23CD454700EC410C /* RichTextViewContext.swift */; };
-<<<<<<< HEAD
-		1B975B0123CD45DC00EC410C /* RendererViewContext.swift in Sources */ = {isa = PBXBuildFile; fileRef = 1B975B0023CD45DC00EC410C /* RendererViewContext.swift */; };
 		1B9AF9E62851EC2500CD65C4 /* GridViewTests.swift in Sources */ = {isa = PBXBuildFile; fileRef = 1B9AF9E52851EC2500CD65C4 /* GridViewTests.swift */; };
 		1B9AF9E92851ECC300CD65C4 /* MockGridViewDelegate.swift in Sources */ = {isa = PBXBuildFile; fileRef = 1B9AF9E82851ECC300CD65C4 /* MockGridViewDelegate.swift */; };
-=======
 		1B98D5B0286828EC0091C927 /* SnapshotTestCase.swift in Sources */ = {isa = PBXBuildFile; fileRef = 1B98D5AF286828EC0091C927 /* SnapshotTestCase.swift */; };
->>>>>>> 9051a41e
 		1BB214D023BB2778008B84A0 /* Proton.framework in Frameworks */ = {isa = PBXBuildFile; fileRef = 1BB214C623BB2778008B84A0 /* Proton.framework */; };
 		1BB4AAEB2606DA2D000D7584 /* ProtonCore.h in Headers */ = {isa = PBXBuildFile; fileRef = 1BB4AAE92606DA2D000D7584 /* ProtonCore.h */; settings = {ATTRIBUTES = (Public, ); }; };
 		1BB4AAF42606DA37000D7584 /* PREditorContentName.h in Headers */ = {isa = PBXBuildFile; fileRef = 1B9AED8B26059D1A00660B99 /* PREditorContentName.h */; settings = {ATTRIBUTES = (Public, ); }; };
@@ -389,12 +385,8 @@
 				1B45CDCC23BF189F001EB196 /* XCTestHelpers.swift */,
 				1B45CDED23C1686F001EB196 /* RichTextViewTestViewController.swift */,
 				1BFFEF1623C333B400D2BA35 /* EditorTestViewController.swift */,
-<<<<<<< HEAD
 				1BD185C5284C34CF001F4FBC /* GenericViewTestViewController.swift */,
-				1BBAC3D323CD696F0088A1C8 /* RendererTestViewController.swift */,
-=======
 				1B98D5AF286828EC0091C927 /* SnapshotTestCase.swift */,
->>>>>>> 9051a41e
 			);
 			path = Helpers;
 			sourceTree = "<group>";
@@ -663,37 +655,6 @@
 			path = ProtonCore;
 			sourceTree = "<group>";
 		};
-<<<<<<< HEAD
-		1BBAC3D023CD68EE0088A1C8 /* Renderer */ = {
-			isa = PBXGroup;
-			children = (
-				1BBAC3D123CD69250088A1C8 /* RendererSnapshotTests.swift */,
-				1BBAC3D723CD79EA0088A1C8 /* RendererViewTests.swift */,
-				1BBAC3D923CD7A8B0088A1C8 /* MockRendererViewDelegate.swift */,
-			);
-			path = Renderer;
-			sourceTree = "<group>";
-		};
-		1BBAC3DB23CDB89A0088A1C8 /* RendererCommand */ = {
-			isa = PBXGroup;
-			children = (
-				1BBAC3DC23CDB8C10088A1C8 /* RendererCommand.swift */,
-				1BBAC3DF23CE81F40088A1C8 /* RendererCommandExecutor.swift */,
-			);
-			path = RendererCommand;
-			sourceTree = "<group>";
-		};
-		1BBAC3E123CE850E0088A1C8 /* RendererCommands */ = {
-			isa = PBXGroup;
-			children = (
-				1B8D8206243F336F009AD38A /* Mocks */,
-				1BBAC3E223CE85660088A1C8 /* RendererCommandExecutorTests.swift */,
-				1B164F4723D2AC6D00A0869A /* FindTextCommand.swift */,
-				1B7C76B92608A508006618AC /* HighlightTextCommandTests.swift */,
-			);
-			path = RendererCommands;
-			sourceTree = "<group>";
-		};
 		1BC0AA5E284D929E004B8862 /* Commands */ = {
 			isa = PBXGroup;
 			children = (
@@ -712,8 +673,6 @@
 			path = Core;
 			sourceTree = "<group>";
 		};
-=======
->>>>>>> 9051a41e
 		1BD1791A23C588450066DC13 /* EditorCommands */ = {
 			isa = PBXGroup;
 			children = (
@@ -1036,29 +995,21 @@
 				1B45CDD023C007AF001EB196 /* RichTextView.swift in Sources */,
 				1B004EC723C1C287007893AA /* EditorView.swift in Sources */,
 				1B8BE91B23C71CEA00353B17 /* EditorViewDelegate.swift in Sources */,
-<<<<<<< HEAD
 				1BC021D628588DDD00796585 /* GridCellStore.swift in Sources */,
-				1BBAC3DD23CDB8C10088A1C8 /* RendererCommand.swift in Sources */,
-=======
->>>>>>> 9051a41e
 				1B4B60CF247FC86A002B63CF /* NSParagraphStyleExtensions.swift in Sources */,
 				1BD18583284863A6001F4FBC /* ListOutdentCommand.swift in Sources */,
 				1BD21556246952370000BCE2 /* BackgroundStyle.swift in Sources */,
 				1B91F4B123C72D87003F9B55 /* TextProcessor.swift in Sources */,
 				1B2BC0DD23CF18C700407DEE /* EditorContentDecoding.swift in Sources */,
 				1B45CDC523BF13D4001EB196 /* NSRangeExtensions.swift in Sources */,
-<<<<<<< HEAD
-				1BBAC3E023CE81F40088A1C8 /* RendererCommandExecutor.swift in Sources */,
 				1BD185CD284D6CB1001F4FBC /* GridViewAttachment.swift in Sources */,
 				1BC0AA69284F59B8004B8862 /* GridContentView.swift in Sources */,
 				1B45014F247E5AD9007B3EE9 /* SequenceGenerator.swift in Sources */,
 				1BD993B823C9AE4200563ACB /* NSAttributedString+Content.swift in Sources */,
 				1B975B0123CD45DC00EC410C /* RendererViewContext.swift in Sources */,
 				1BC0AA60284D92B3004B8862 /* CreateGridViewCommand.swift in Sources */,
-=======
 				1B45014F247E5AD9007B3EE9 /* SequenceGenerator.swift in Sources */,
 				1BD993B823C9AE4200563ACB /* NSAttributedString+Content.swift in Sources */,
->>>>>>> 9051a41e
 				1B4B60CD247FC6AF002B63CF /* ListTextProcessor.swift in Sources */,
 				1BFFEF0C23C30D5200D2BA35 /* EditorContentView.swift in Sources */,
 				1B82570923C5674E0033A0A9 /* EditorCommand.swift in Sources */,
@@ -1115,14 +1066,10 @@
 				1B2BC0D823CF17E300407DEE /* EditorContentTransformerTests.swift in Sources */,
 				1B45CDD923C0484A001EB196 /* RichTextViewTests.swift in Sources */,
 				1BC25B542448768200FF88AC /* EditorContextDelegateTests.swift in Sources */,
-<<<<<<< HEAD
 				1B9AF9E62851EC2500CD65C4 /* GridViewTests.swift in Sources */,
-				1BBAC3E323CE85660088A1C8 /* RendererCommandExecutorTests.swift in Sources */,
 				1B8D8208243F3386009AD38A /* MockRendererCommand.swift in Sources */,
 				1B7C76BA2608A508006618AC /* HighlightTextCommandTests.swift in Sources */,
-=======
 				1B98D5B0286828EC0091C927 /* SnapshotTestCase.swift in Sources */,
->>>>>>> 9051a41e
 				1BFDC811254AA11F00BD83BD /* ListParserTests.swift in Sources */,
 				1BD1791E23C589340066DC13 /* EditorCommandExecutorTests.swift in Sources */,
 				1B82570423C48C350033A0A9 /* MockRichTextViewDelegate.swift in Sources */,
